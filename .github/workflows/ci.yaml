--- conflicted
+++ resolved
@@ -27,12 +27,8 @@
           export LANG=en_US.UTF-8
           pip install --upgrade pip setuptools
           pip install .
-<<<<<<< HEAD
-          pip install .[tf,envs,reverb,testing_formatting,launchpad]
+          pip install .[tf,envs,reverb,testing_formatting,launchpad,record_episode]
           pip install .[flatland]
-=======
-          pip install .[tf,envs,reverb,testing_formatting,launchpad,record_episode]
->>>>>>> 23a0e0ee
           # For atari envs
           sudo apt-get update
           sudo apt-get install unrar
