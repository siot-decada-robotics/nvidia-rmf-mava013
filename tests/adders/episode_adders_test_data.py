# python3
# Copyright 2021 InstaDeep Ltd. All rights reserved.
#
# Licensed under the Apache License, Version 2.0 (the "License");
# you may not use this file except in compliance with the License.
# You may obtain a copy of the License at
#
#     http://www.apache.org/licenses/LICENSE-2.0
#
# Unless required by applicable law or agreed to in writing, software
# distributed under the License is distributed on an "AS IS" BASIS,
# WITHOUT WARRANTIES OR CONDITIONS OF ANY KIND, either express or implied.
# See the License for the specific language governing permissions and
# limitations under the License.

"""Dummy data needed for the episode adder unit test"""

import dm_env
import numpy as np

from mava.adders.reverb import base
from mava.utils.wrapper_utils import parameterized_restart, parameterized_termination
from tests.adders.adders_utils import make_sequence, make_trajectory

agents = {"agent_0", "agent_1", "agent_2"}
reward_step1 = {"agent_0": 0.0, "agent_1": 0.0, "agent_2": 1.0}
reward_step2 = {"agent_0": 1.0, "agent_1": 0.0, "agent_2": 0.0}
reward_step3 = {"agent_0": 0.0, "agent_1": 1.0, "agent_2": 0.0}
reward_step4 = {"agent_0": 1.0, "agent_1": 1.0, "agent_2": 1.0}
reward_step5 = {"agent_0": -1.0, "agent_1": -1.0, "agent_2": -1.0}
reward_step6 = {"agent_0": 0.5, "agent_1": -5.0, "agent_2": 1.0}
reward_step7 = {"agent_0": 1.0, "agent_1": 3.0, "agent_2": 1.0}

obs_first = {agent: np.array([0.0, 1.0]) for agent in agents}
obs_step1 = {agent: np.array([1.0, 2.0]) for agent in agents}
obs_step2 = {agent: np.array([2.0, 3.0]) for agent in agents}
obs_step3 = {agent: np.array([3.0, 4.0]) for agent in agents}
obs_step4 = {agent: np.array([4.0, 5.0]) for agent in agents}
obs_step5 = {agent: np.array([5.0, 6.0]) for agent in agents}
obs_step6 = {agent: np.array([6.0, 7.0]) for agent in agents}
obs_step7 = {agent: np.array([7.0, 8.0]) for agent in agents}

default_discount = {agent: 1.0 for agent in agents}
default_action = {agent: 0.0 for agent in agents}
env_restart = parameterized_restart(
    reward={agent: 0.0 for agent in agents},
    discount=default_discount,
    observation=obs_first,
)

final_step_discount = {agent: 0.0 for agent in agents}

# Long Episode
max_sequence_length = 50
observation_dims = 5
observations = np.random.random_sample((max_sequence_length, observation_dims))
first_longepisode, steps_longepisode = make_trajectory(observations, agents)

TEST_CASES = [
    dict(
        testcase_name="ShortEps",
        max_sequence_length=2,  # nsteps +1
        first=env_restart,
        steps=(
            (
                default_action,
                parameterized_termination(
                    reward=reward_step1,
                    observation=obs_step1,
                    discount=final_step_discount,
                ),
            ),
        ),
        expected_sequences=(
            # (observation, action, reward, discount, start_of_episode,  next_extras)
            [
                base.Trajectory(
                    obs_first,
                    default_action,
                    reward_step1,
                    final_step_discount,
                    True,
                    {},
                    {},
                ),
                base.Trajectory(
                    obs_step1,
                    default_action,
                    {agent: 0.0 for agent in agents},
                    {agent: 0.0 for agent in agents},
                    False,
                    {},
                    {},
                ),
            ],
        ),
        agents=agents,
    ),
    dict(
        testcase_name="ShortEpsWithExtras",
        max_sequence_length=2,  # nsteps +1
        first=(env_restart, {"state": -1}),
        steps=(
            (
                default_action,
                parameterized_termination(
                    reward=reward_step1,
                    observation=obs_step1,
                    discount=final_step_discount,
                ),
                {},
                {"state": 0},
            ),
        ),
        expected_sequences=(
            # (observation, action, reward, discount, start_of_episode,  next_extras)
            [
                base.Trajectory(
                    obs_first,
                    default_action,
                    reward_step1,
                    final_step_discount,
                    True,
<<<<<<< HEAD
                    {},
                    {"state": -1},
=======
                    {"state": 0},
>>>>>>> 00ebf084
                ),
                base.Trajectory(
                    obs_step1,
                    default_action,
                    {agent: 0.0 for agent in agents},
                    {agent: 0.0 for agent in agents},
                    False,
                    {},
                    {"state": 0},
                ),
            ],
        ),
        agents=agents,
    ),
    dict(
        testcase_name="MediumEps",
        max_sequence_length=5,  # nsteps +1
        first=env_restart,
        steps=(
            (
                default_action,
                dm_env.transition(
                    reward=reward_step1,
                    observation=obs_step1,
                    discount=default_discount,
                ),
            ),
            (
                default_action,
                dm_env.transition(
                    reward=reward_step2,
                    observation=obs_step2,
                    discount=default_discount,
                ),
            ),
            (
                default_action,
                dm_env.transition(
                    reward=reward_step3,
                    observation=obs_step3,
                    discount=default_discount,
                ),
            ),
            (
                default_action,
                parameterized_termination(
                    reward=reward_step4,
                    observation=obs_step4,
                    discount=final_step_discount,
                ),
            ),
        ),
        expected_sequences=(
            # (observation, action, reward, discount, start_of_episode,  next_extras)
            [
                base.Trajectory(
                    obs_first,
                    default_action,
                    reward_step1,
                    default_discount,
                    True,
                    {},
                    {},
                ),
                base.Trajectory(
                    obs_step1,
                    default_action,
                    reward_step2,
                    default_discount,
                    False,
                    {},
                    {},
                ),
                base.Trajectory(
                    obs_step2,
                    default_action,
                    reward_step3,
                    default_discount,
                    False,
                    {},
                    {},
                ),
                base.Trajectory(
                    obs_step3,
                    default_action,
                    reward_step4,
                    final_step_discount,
                    False,
                    {},
                    {},
                ),
                base.Trajectory(
                    obs_step4,
                    default_action,
                    {agent: 0.0 for agent in agents},
                    final_step_discount,
                    False,
                    {},
                    {},
                ),
            ],
        ),
        agents=agents,
    ),
    dict(
        testcase_name="LargeEps",
        max_sequence_length=50,  # nsteps +1
        first=first_longepisode,
        steps=steps_longepisode,
        expected_sequences=[make_sequence(observations)],
        agents=agents,
    ),
]<|MERGE_RESOLUTION|>--- conflicted
+++ resolved
@@ -121,12 +121,7 @@
                     reward_step1,
                     final_step_discount,
                     True,
-<<<<<<< HEAD
-                    {},
-                    {"state": -1},
-=======
                     {"state": 0},
->>>>>>> 00ebf084
                 ),
                 base.Trajectory(
                     obs_step1,
