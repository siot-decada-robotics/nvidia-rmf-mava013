--- conflicted
+++ resolved
@@ -292,14 +292,10 @@
         testcase_name="OneStepWithExtras",
         n_step=1,
         discount=default_discount,
-<<<<<<< HEAD
         first=(
             env_restart,
             {"state": -1},
         ),  # Initial state gets overwritten in next transition.
-=======
-        first=(env_restart),
->>>>>>> 00ebf084
         steps=(
             (
                 default_action,
@@ -510,12 +506,8 @@
         testcase_name="TwoStepWithExtras",
         n_step=2,
         discount=default_discount,
-<<<<<<< HEAD
         first=(env_restart, {"state": -1}),
         # Initial state gets overwritten in next transition.
-=======
-        first=(env_restart),
->>>>>>> 00ebf084
         steps=(
             (
                 default_action,
@@ -570,10 +562,7 @@
                 default_discount,
                 obs_step2,
                 {"state": 0},
-<<<<<<< HEAD
-                {"state": 2},
-=======
->>>>>>> 00ebf084
+                {"state": 2},
             ),
             types.Transition(
                 obs_step1,
@@ -586,10 +575,7 @@
                 final_step_discount,
                 obs_step3,
                 {"state": 1},
-<<<<<<< HEAD
                 {"state": 3},
-=======
->>>>>>> 00ebf084
             ),
             types.Transition(
                 obs_step2,
