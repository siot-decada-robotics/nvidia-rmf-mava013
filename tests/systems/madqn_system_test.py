# python3
# Copyright 2021 InstaDeep Ltd. All rights reserved.
#
# Licensed under the Apache License, Version 2.0 (the "License");
# you may not use this file except in compliance with the License.
# You may obtain a copy of the License at
#
#     http://www.apache.org/licenses/LICENSE-2.0
#
# Unless required by applicable law or agreed to in writing, software
# distributed under the License is distributed on an "AS IS" BASIS,
# WITHOUT WARRANTIES OR CONDITIONS OF ANY KIND, either express or implied.
# See the License for the specific language governing permissions and
# limitations under the License.

"""Tests for MADQN."""

import functools

import launchpad as lp
import sonnet as snt
from launchpad.nodes.python.local_multi_processing import PythonProcess

import mava
from mava.systems.tf import madqn
from mava.utils import lp_utils
from mava.utils.enums import ArchitectureType
from mava.utils.environments import debugging_utils


<<<<<<< HEAD
def make_networks(
    environment_spec: mava_specs.MAEnvironmentSpec,
    agent_net_keys: Dict[str, str],
    q_networks_layer_sizes: Union[Dict[str, Sequence], Sequence] = (256, 256),
) -> Mapping[str, types.TensorTransformation]:
    """Creates networks used by the agents."""

    specs = environment_spec.get_agent_specs()

    # Create agent_type specs
    specs = {agent_net_keys[key]: specs[key] for key in specs.keys()}
=======
class TestMADQN:
    """Simple integration/smoke test for MADQN."""
>>>>>>> 591661ca

    def test_madqn_on_debugging_env(self) -> None:
        """Tests that the system can run on the simple spread
        debugging environment without crashing."""

        # environment
        environment_factory = functools.partial(
            debugging_utils.make_environment,
            env_name="simple_spread",
            action_space="discrete",
        )

        # networks
        network_factory = lp_utils.partial_kwargs(madqn.make_default_networks)

        # system
        system = madqn.MADQN(
            environment_factory=environment_factory,
            network_factory=network_factory,
            num_executors=1,
            batch_size=32,
            min_replay_size=32,
            max_replay_size=1000,
            optimizer=snt.optimizers.Adam(learning_rate=1e-3),
            checkpoint=False,
        )

        program = system.build()

        (trainer_node,) = program.groups["trainer"]
        trainer_node.disable_run()

        # Launch gpu config - don't use gpu
        gpu_id = -1
        env_vars = {"CUDA_VISIBLE_DEVICES": str(gpu_id)}
        local_resources = {
            "trainer": PythonProcess(env=env_vars),
            "evaluator": PythonProcess(env=env_vars),
            "executor": PythonProcess(env=env_vars),
        }
        lp.launch(
            program,
            launch_type="test_mt",
            local_resources=local_resources,
        )

        trainer: mava.Trainer = trainer_node.create_handle().dereference()

        for _ in range(5):
            trainer.step()

    def test_recurrent_madqn_on_debugging_env(self) -> None:
        """Tests that the system can run on the simple spread
        debugging environment without crashing."""

        # environment
        environment_factory = functools.partial(
            debugging_utils.make_environment,
            env_name="simple_spread",
            action_space="discrete",
        )

        # networks
        network_factory = lp_utils.partial_kwargs(
            madqn.make_default_networks, archecture_type=ArchitectureType.recurrent
        )

        # system
        system = madqn.MADQN(
            environment_factory=environment_factory,
            network_factory=network_factory,
            num_executors=1,
            batch_size=16,
            min_replay_size=16,
            max_replay_size=1000,
            optimizer=snt.optimizers.Adam(learning_rate=1e-3),
            checkpoint=False,
            trainer_fn=madqn.training.MADQNRecurrentTrainer,
            executor_fn=madqn.execution.MADQNRecurrentExecutor,
        )

        program = system.build()

        (trainer_node,) = program.groups["trainer"]
        trainer_node.disable_run()

        # Launch gpu config - don't use gpu
        gpu_id = -1
        env_vars = {"CUDA_VISIBLE_DEVICES": str(gpu_id)}
        local_resources = {
            "trainer": PythonProcess(env=env_vars),
            "evaluator": PythonProcess(env=env_vars),
            "executor": PythonProcess(env=env_vars),
        }
        lp.launch(
            program,
            launch_type="test_mt",
            local_resources=local_resources,
        )

        trainer: mava.Trainer = trainer_node.create_handle().dereference()

        for _ in range(2):
            trainer.step()<|MERGE_RESOLUTION|>--- conflicted
+++ resolved
@@ -28,22 +28,8 @@
 from mava.utils.environments import debugging_utils
 
 
-<<<<<<< HEAD
-def make_networks(
-    environment_spec: mava_specs.MAEnvironmentSpec,
-    agent_net_keys: Dict[str, str],
-    q_networks_layer_sizes: Union[Dict[str, Sequence], Sequence] = (256, 256),
-) -> Mapping[str, types.TensorTransformation]:
-    """Creates networks used by the agents."""
-
-    specs = environment_spec.get_agent_specs()
-
-    # Create agent_type specs
-    specs = {agent_net_keys[key]: specs[key] for key in specs.keys()}
-=======
 class TestMADQN:
     """Simple integration/smoke test for MADQN."""
->>>>>>> 591661ca
 
     def test_madqn_on_debugging_env(self) -> None:
         """Tests that the system can run on the simple spread
