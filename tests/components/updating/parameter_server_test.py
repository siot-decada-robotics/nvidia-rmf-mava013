--- conflicted
+++ resolved
@@ -134,7 +134,6 @@
 
 def test_on_parameter_server_init_start_parameter_creation(
     default_parameter_server: DefaultParameterServer,
-<<<<<<< HEAD
     mock_system_parameter_server: SystemParameterServer,
 ) -> None:
     """Test that parameters are correctly assigned to the store"""
@@ -192,8 +191,7 @@
 
 def test_on_parameter_server_init_start_parameter_creation_actor_critic(
     actor_critic_parameter_server: ActorCriticParameterServer,
-=======
->>>>>>> 99e41a39
+
     mock_system_parameter_server: SystemParameterServer,
 ) -> None:
     """Test that parameters are correctly assigned to the store"""
@@ -211,11 +209,8 @@
 
     # Delete existing parameters from store, since following method will create them
     delattr(mock_system_parameter_server.store, "parameters")
-<<<<<<< HEAD
     actor_critic_parameter_server.on_parameter_server_init_start(
-=======
-    default_parameter_server.on_parameter_server_init_start(
->>>>>>> 99e41a39
+
         mock_system_parameter_server
     )
 
@@ -224,11 +219,7 @@
     assert hasattr(mock_system_parameter_server.store, "experiment_path")
     assert (
         mock_system_parameter_server.store.experiment_path
-<<<<<<< HEAD
         == actor_critic_parameter_server.config.experiment_path
-=======
-        == default_parameter_server.config.experiment_path
->>>>>>> 99e41a39
     )
 
     # Parameter store training / executing info
