--- conflicted
+++ resolved
@@ -278,11 +278,7 @@
 
     mapg_with_trust_region_step.on_training_init_start(trainer=mock_trainer)
 
-<<<<<<< HEAD
-    assert mock_trainer.store.full_batch_size == 4
-=======
     assert mock_trainer.store.global_config.epoch_batch_size == 2
->>>>>>> 0a01db04
 
 
 def test_on_training_step_fn(
