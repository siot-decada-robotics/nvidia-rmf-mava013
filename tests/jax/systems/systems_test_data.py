--- conflicted
+++ resolved
@@ -90,11 +90,8 @@
         nodes_on_gpu=[],
         sequence_length=4,
         period=4,
-<<<<<<< HEAD
-        checkpoint_minute_interval=1 / 60,
-=======
+        checkpoint_minute_interval=3 / 60,
         trainer_parameter_update_period=1,
->>>>>>> c617fec8
     )
 
     return test_system
@@ -159,10 +156,7 @@
         sample_batch_size=5,
         nodes_on_gpu=[],
         is_test=True,
-<<<<<<< HEAD
-        checkpoint_minute_interval=1 / 60,
-=======
+        checkpoint_minute_interval=3 / 60,
         trainer_parameter_update_period=1,
->>>>>>> c617fec8
     )
     return test_system