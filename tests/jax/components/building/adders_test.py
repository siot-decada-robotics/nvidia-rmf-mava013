--- conflicted
+++ resolved
@@ -42,81 +42,6 @@
     Returns:
         System builder with no components.
     """
-<<<<<<< HEAD
-    agents = ["agent_0", "agent_1"]
-    env_spec = {}
-    for agent in agents:
-        env_spec[agent] = specs.EnvironmentSpec(
-            observations=specs.Array(shape=(10, 5), dtype=np.float32),
-            actions=specs.DiscreteArray(num_values=3),
-            rewards=specs.Array(shape=(), dtype=np.float32),
-            discounts=specs.BoundedArray(
-                shape=(), dtype=np.float32, minimum=0.0, maximum=1.0
-            ),
-        )
-    return MAEnvironmentSpec(
-        environment=None,
-        specs=env_spec,
-        extra_specs={"extras": specs.Array(shape=(), dtype=np.float32)},
-    )
-
-
-@dataclass
-class DistributorDefaultConfig:
-    num_executors: int = 1
-    nodes_on_gpu: List[str] = field(default_factory=list)
-    multi_process: bool = True
-    name: str = "system"
-
-
-class MockDistributor(Component):
-    def __init__(
-        self, config: DistributorDefaultConfig = DistributorDefaultConfig()
-    ) -> None:
-        """Mock system distributor component.
-
-        Args:
-            config : dataclass configuration for setting component hyperparameters
-        """
-        self.config = config
-
-    @staticmethod
-    def name() -> str:
-        """Component type name, e.g. 'dataset' or 'executor'.
-
-        Returns:
-            Component type name
-        """
-        return "distributor"
-
-    @staticmethod
-    def config_class() -> Optional[Callable]:
-        """Config class used for component.
-
-        Returns:
-            config class/dataclass for component.
-        """
-        return DistributorDefaultConfig
-
-
-class TestSystemWithParallelSequenceAdder(System):
-    __test__ = False
-
-    def design(self) -> Tuple[DesignSpec, Dict]:
-        """Mock system design with zero components.
-
-        Returns:
-            system callback components
-        """
-        components = DesignSpec(
-            environment_spec=EnvironmentSpec,
-            system_init=FixedNetworkSystemInit,
-            data_server_signature=adders.ParallelSequenceAdderSignature,
-            executor_adder=adders.ParallelSequenceAdder,
-            adder_priority=adders.UniformAdderPriority,
-            data_server=MockOnPolicyDataServer,
-            distributor=MockDistributor,
-=======
     builder = Builder(components=[])
     store = SimpleNamespace(
         priority_fns={"table_0": 1},
@@ -139,7 +64,6 @@
     adder = ParallelSequenceAdder(
         config=ParallelSequenceAdderConfig(
             sequence_length=1, period=1, use_next_extras=True
->>>>>>> d4f21081
         )
     )
     return adder
@@ -307,12 +231,6 @@
         mock_builder: Fixture SystemBuilder.
         parallel_transition_adder: Fixture ParallelTransitionAdder.
 
-<<<<<<< HEAD
-# TODO Fix test.
-@pytest.mark.skip(reason="test is currently breaking ci pipeline")
-def test_adders(
-    test_system_parallel_sequence_adder: System,
-=======
     Returns:
         None
     """
@@ -343,8 +261,6 @@
 def test_parallel_transition_adder_signature(
     mock_builder: Builder,
     parallel_transition_adder_signature: ParallelTransitionAdderSignature,
-    mock_env_specs: MAEnvironmentSpec,
->>>>>>> d4f21081
 ) -> None:
     """Test transition adder signature callback
 
