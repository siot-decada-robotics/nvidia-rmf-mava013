--- conflicted
+++ resolved
@@ -21,13 +21,8 @@
 import pytest
 from _pytest.monkeypatch import MonkeyPatch
 
-<<<<<<< HEAD
-from mava.utils.wrapper_utils import convert_np_type
+from mava import types
 from tests.conftest import EnvSpec, EnvType, Helpers, NPZ_EnvName
-=======
-from mava import types
-from tests.conftest import EnvSpec, EnvType, Helpers
->>>>>>> ad327d50
 
 """
 TestEnvWrapper is a general purpose test class that runs tests for environment wrappers.
