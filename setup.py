--- conflicted
+++ resolved
@@ -26,11 +26,7 @@
 spec.loader.exec_module(_metadata)  # type: ignore
 
 reverb_requirements = [
-<<<<<<< HEAD
-    "dm-reverb~=0.7.0",
-=======
     "dm-reverb~=0.7.2",
->>>>>>> 69bbaa2e
 ]
 
 tf_requirements = [
@@ -58,11 +54,6 @@
     "pysc2",
 ]
 
-<<<<<<< HEAD
-launchpad_requirements = ["dm-launchpad~=0.5.0"]
-
-=======
->>>>>>> 69bbaa2e
 smac_requirements = ["pysc2", "SMAC @ git+https://github.com/oxwhirl/smac.git"]
 testing_formatting_requirements = [
     "pytest==6.2.4",
