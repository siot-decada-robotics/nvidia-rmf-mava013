# python3
# Copyright 2021 InstaDeep Ltd. All rights reserved.
#
# Licensed under the Apache License, Version 2.0 (the "License");
# you may not use this file except in compliance with the License.
# You may obtain a copy of the License at
#
#     http://www.apache.org/licenses/LICENSE-2.0
#
# Unless required by applicable law or agreed to in writing, software
# distributed under the License is distributed on an "AS IS" BASIS,
# WITHOUT WARRANTIES OR CONDITIONS OF ANY KIND, either express or implied.
# See the License for the specific language governing permissions and
# limitations under the License.

"""Interface for adders which transmit data to a replay buffer."""
import abc
from typing import Dict

import dm_env
from acme import adders

from mava import types

DEFAULT_PRIORITY_TABLE = "priority_table"


class ParallelAdder(adders.Adder):
    """The Adder interface.

    An adder packs together data to send to the replay buffer, and potentially
    performs some reduction/transformation to this data in the process.
    All adders will use this API. Below is an illustrative example of how they
    are intended to be used in a typical RL run-loop. We assume that the
    environment conforms to the dm_env environment API.
    ```python
    # Reset the environment and add the first observation.
    timestep = env.reset()
    adder.(timestep.observation)
    while not timestep.last():
        # Generate an action from the policy and step the environment.
        action = my_policy(timestep)
        timestep = env.step(action)
        # Add the action and the resulting timestep.
        adder.add(action, next_timestep=timestep)
    ```
    Note that for all adders, the `add()` method expects an action taken and the
    *resulting* timestep observed after taking this action. Note that this
    timestep is named `next_timestep` precisely to emphasize this point.
    """

    @abc.abstractmethod
    def add(
        self,
        actions: Dict[str, types.NestedArray],
        next_timestep: dm_env.TimeStep,
        extras: Dict[str, types.NestedArray] = {},
<<<<<<< HEAD
        next_extras: Dict[str, types.NestedArray] = {},
=======
>>>>>>> 00ebf084
    ) -> None:
        """Defines the adder `add` interface.

        Args:
          actions: Dictionary of a possibly nested structure corresponding to
            a_t for each agent.
          next_timestep: A dm_env Timestep object corresponding to the resulting
            data obtained by taking the given action.
<<<<<<< HEAD
          extras: Dictionary of a possibly nested structure corresponding to
            extra data for each agent. This is linked to the action taken.
          next_extras: Dictionary of a possibly nested structure of next extra data to add
=======
          extras: Dictionary of a possibly nested structure of extra data to add
>>>>>>> 00ebf084
            to replay. This is linked to next_timestep.observation.
        """<|MERGE_RESOLUTION|>--- conflicted
+++ resolved
@@ -55,10 +55,6 @@
         actions: Dict[str, types.NestedArray],
         next_timestep: dm_env.TimeStep,
         extras: Dict[str, types.NestedArray] = {},
-<<<<<<< HEAD
-        next_extras: Dict[str, types.NestedArray] = {},
-=======
->>>>>>> 00ebf084
     ) -> None:
         """Defines the adder `add` interface.
 
@@ -67,12 +63,6 @@
             a_t for each agent.
           next_timestep: A dm_env Timestep object corresponding to the resulting
             data obtained by taking the given action.
-<<<<<<< HEAD
-          extras: Dictionary of a possibly nested structure corresponding to
-            extra data for each agent. This is linked to the action taken.
-          next_extras: Dictionary of a possibly nested structure of next extra data to add
-=======
           extras: Dictionary of a possibly nested structure of extra data to add
->>>>>>> 00ebf084
             to replay. This is linked to next_timestep.observation.
         """