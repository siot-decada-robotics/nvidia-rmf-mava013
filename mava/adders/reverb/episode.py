--- conflicted
+++ resolved
@@ -86,10 +86,6 @@
         action: types.NestedArray,
         next_timestep: dm_env.TimeStep,
         extras: types.NestedArray = (),
-<<<<<<< HEAD
-        next_extras: types.NestedArray = (),
-=======
->>>>>>> 00ebf084
     ) -> None:
         if self._writer.episode_steps >= self._max_sequence_length - 1:
             raise ValueError(
@@ -97,11 +93,7 @@
                 "max_sequence_length with the addition of this transition."
             )
 
-<<<<<<< HEAD
-        super().add(action, next_timestep, extras, next_extras)
-=======
         super().add(action, next_timestep, extras)
->>>>>>> 00ebf084
 
     def _write_last(self) -> None:
         if (
