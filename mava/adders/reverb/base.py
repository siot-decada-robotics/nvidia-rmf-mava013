--- conflicted
+++ resolved
@@ -53,7 +53,6 @@
     discounts: Dict[str, mava_types.NestedArray]
     start_of_episode: Union[bool, acme_specs.Array, tf.Tensor, Tuple[()]]
     extras: Dict[str, mava_types.NestedArray]
-    next_extras: Dict[str, mava_types.NestedArray]
 
 
 Trajectory = Step
@@ -68,7 +67,6 @@
     discounts: Dict[str, types.NestedArray]
     start_of_episode: types.NestedArray
     extras: Dict[str, types.NestedArray]
-    next_extras: Dict[str, types.NestedArray]
 
 
 # Define the type of a priority function and the mapping from table to function.
@@ -170,214 +168,6 @@
             table_priorities: A dictionary that maps table names to priorities.
         """
 
-<<<<<<< HEAD
-        if self._table_network_config:
-            # This if statement activates if the table_network_config
-            # is specified. If it is not the write_experience_to_tables
-            # function defaults back to just writing the entire
-            # trajectory to one default table.
-
-            # Get the networks use by each agent by
-            # converting the network_int_keys to strings.
-            traj_extras = trajectory.next_extras["network_int_keys"]
-            trajectory_net_keys = {}
-            agents = sort_str_num(trajectory.actions.keys())
-            for agent in agents:
-                arr = traj_extras[agent].numpy()
-                if type(trajectory) == Step:
-                    # Sequential adder case.
-                    trajectory_net_keys[agent] = self._net_ids_to_keys[arr[0]]
-                else:
-                    # Transition adder case.
-                    trajectory_net_keys[agent] = self._net_ids_to_keys[arr]
-
-            # Get a list of the agents and mapping from net_keys to all
-            # agents using that network.
-            agents, trajectory_nets_agent = get_trajectory_net_agents(
-                trajectory=trajectory, trajectory_net_keys=trajectory_net_keys
-            )
-
-            # Flag to check if all experience was used
-            created_item = False
-
-            # In this loop we go through every table one by one.
-            # We check for each table if the experience contains
-            # the correct networks for that trainer. If it does
-            # we add to the table a subset of the trajectory's agents
-            # which only contains the networks combination that the
-            # trainer is interested in. Note that a table might
-            # find multiple copies of the correct network combination
-            # and therefore might write more than once to a table
-            # for a given experience. The table might also not
-            # write at all for a given trajectory. The created_item
-            # flag checks that at least one table used some of the
-            # experience in the trajectory.
-            for table, priority in table_priorities.items():
-                # Copy the original trajectory_nets_agent as we are going to pop
-                # form it for each table. Therefore each table starts with
-                # a fresh copy of all the agents and removes agents as it
-                # pushes the experience to its table.
-                trajectory_dict_copy = copy.deepcopy(trajectory_nets_agent)
-
-                # While the networks are in the data keep creating tables
-                # Each training example can therefore create multiple items
-                is_in_entry = True
-                while is_in_entry:
-                    # Go through all the networks in the table specification.
-                    # Now check if every network in this table specification is used
-                    # atleast once by the remaining agents in the trajectory.
-                    # Pop the agents from the trajectory, that uses the required
-                    # networks and add them to item_agents. If all the
-                    # networks was found item_agents will be written
-                    # to the table. So basically we try to find a group of
-                    # agents that matches the network specification of the table.
-                    # We do this until the table cannot find a match in the remaining
-                    # agents and therefore exists the and gives another table a chance
-                    # to find a matches.
-                    item_agents = []
-                    for net_key in self._table_network_config[table]:
-                        if (
-                            net_key in trajectory_dict_copy
-                            and len(trajectory_dict_copy[net_key]) > 0
-                        ):
-                            item_agents.append(trajectory_dict_copy[net_key].pop(0))
-                        else:
-                            is_in_entry = False
-                            break
-
-                    if is_in_entry:
-                        # Write the subset of the trajectory experience to
-                        # the table. The below code creates a new Step/Transition
-                        # with only the agents with the correct network combination
-                        # in order. This new Step/Transition is then written to
-                        # the table.
-                        created_item = True
-
-                        # Create new empty transition
-                        if type(trajectory) == Step:
-                            # Create a new sequence trajectory
-                            soe = trajectory.start_of_episode  # type: ignore
-                            new_trajectory = Step(  # type: ignore
-                                {},
-                                {},
-                                {},
-                                {},
-                                start_of_episode=soe,
-                                extras={},
-                                next_extras={},
-                            )
-                        else:
-                            # Create a new transition trajectory
-                            new_trajectory = mava_types.Transition(  # type: ignore
-                                {},
-                                {},
-                                {},
-                                {},
-                                {},
-                                {},
-                                {},
-                                {},
-                            )
-
-                        # Initialise empty extras
-                        for key in trajectory.extras.keys():
-                            new_trajectory.extras[key] = {}
-                            if type(trajectory) == mava_types.Transition:
-                                raise NotImplementedError(
-                                    "This has not been implemented yet."
-                                )
-
-                        # Initialise empty next_extras
-                        for key in trajectory.next_extras.keys():
-                            new_trajectory.next_extras[key] = {}
-                            if type(trajectory) == mava_types.Transition:
-                                raise NotImplementedError(
-                                    "This has not been implemented yet."
-                                )
-
-                        # Go through each of the agents in item_agents and add them
-                        # to the new trajectory in the correct spot based on their
-                        # networks.
-                        for a_i in range(len(item_agents)):
-                            # Write the agent to the new trajectory.
-                            cur_agent = item_agents[a_i]
-                            want_agent = agents[a_i]
-                            new_trajectory.observations[
-                                want_agent
-                            ] = trajectory.observations[cur_agent]
-                            new_trajectory.actions[want_agent] = trajectory.actions[
-                                cur_agent
-                            ]
-                            new_trajectory.rewards[want_agent] = trajectory.rewards[
-                                cur_agent
-                            ]
-                            new_trajectory.discounts[want_agent] = trajectory.discounts[
-                                cur_agent
-                            ]
-
-                            if type(trajectory) == mava_types.Transition:
-                                new_trajectory.next_observations[  # type: ignore
-                                    want_agent
-                                ] = trajectory.next_observations[  # type: ignore
-                                    cur_agent
-                                ]  # type: ignore
-
-                            # Write this agent to the extras of the new trajectory.
-                            for key in trajectory.extras.keys():
-                                if (
-                                    type(trajectory.extras[key]) is dict
-                                    and cur_agent in trajectory.extras[key]
-                                ):
-                                    new_trajectory.extras[key][
-                                        want_agent
-                                    ] = trajectory.extras[key][cur_agent]
-                                else:
-                                    # TODO: (dries) Only actually need to do this once
-                                    # and not per agent. Maybe fix this in the future.
-                                    new_trajectory.extras[key] = trajectory.extras[key]
-                                if type(trajectory) == mava_types.Transition:
-                                    raise NotImplementedError(
-                                        "This has not been implemented yet."
-                                    )
-
-                            # Write this agent to the next_extras of the new trajectory.
-                            for key in trajectory.next_extras.keys():
-                                if (
-                                    type(trajectory.next_extras[key]) is dict
-                                    and cur_agent in trajectory.next_extras[key]
-                                ):
-                                    new_trajectory.next_extras[key][
-                                        want_agent
-                                    ] = trajectory.next_extras[key][cur_agent]
-                                else:
-                                    # TODO: (dries) Only actually need to do this once
-                                    # and not per agent. Maybe fix this in the future.
-                                    new_trajectory.next_extras[
-                                        key
-                                    ] = trajectory.next_extras[key]
-                                if type(trajectory) == mava_types.Transition:
-                                    raise NotImplementedError(
-                                        "This has not been implemented yet."
-                                    )
-
-                        # Write the new_trajectory to the table.
-                        self._writer.create_item(
-                            table=table, priority=priority, trajectory=new_trajectory
-                        )
-            if not created_item:
-                raise EOFError(
-                    "This experience was not used by any trainer: ",
-                    trajectory.actions.keys(),
-                )
-        else:
-            # Default setting (deprecate this) with only one table. In this setting
-            # we write the entire trajectory to that table.
-            for table_name, priority in table_priorities.items():
-                self._writer.create_item(
-                    table=table_name, priority=priority, trajectory=trajectory
-                )
-
-=======
         # Default setting (deprecate this) with only one table. In this setting
         # we write the entire trajectory to that table.
         for table_name, priority in table_priorities.items():
@@ -385,7 +175,6 @@
                 table=table_name, priority=priority, trajectory=trajectory
             )
 
->>>>>>> 00ebf084
         # Flush the writer.
         self._writer.flush(self._max_in_flight_items)
 
@@ -406,8 +195,6 @@
             observations=timestep.observation,
             start_of_episode=timestep.first(),
         )
-        if extras:
-            add_dict["next_extras"] = extras
 
         self._writer.append(
             add_dict,
@@ -421,10 +208,6 @@
         actions: Dict[str, mava_types.NestedArray],
         next_timestep: dm_env.TimeStep,
         extras: Dict[str, mava_types.NestedArray] = {},
-<<<<<<< HEAD
-        next_extras: Dict[str, mava_types.NestedArray] = {},
-=======
->>>>>>> 00ebf084
     ) -> None:
         """Record an action and the following timestep."""
         if not self._add_first_called:
@@ -439,13 +222,7 @@
             # Start of episode indicator was passed at the previous add call.
         )
 
-<<<<<<< HEAD
-        if extras:
-            current_step["extras"] = extras
-
-=======
         current_step["extras"] = extras
->>>>>>> 00ebf084
         self._writer.append(current_step)
 
         # Record the next observation and write.
@@ -454,12 +231,6 @@
             start_of_episode=next_timestep.first(),
         )
 
-<<<<<<< HEAD
-        if next_extras:
-            next_step["next_extras"] = next_extras
-
-=======
->>>>>>> 00ebf084
         self._writer.append(
             next_step,
             partial_step=True,
