--- conflicted
+++ resolved
@@ -21,11 +21,7 @@
 """
 
 import operator
-<<<<<<< HEAD
 from typing import Dict, List, Optional
-=======
-from typing import Optional
->>>>>>> 427d9886
 
 import reverb
 import tensorflow as tf
@@ -54,10 +50,7 @@
         client: reverb.Client,
         sequence_length: int,
         period: int,
-<<<<<<< HEAD
         table_network_config: Dict[str, List] = None,
-=======
->>>>>>> 427d9886
         *,
         delta_encoded: bool = False,
         priority_fns: Optional[base.PriorityFnMapping] = None,
@@ -107,10 +100,7 @@
         self._period = period
         self._sequence_length = sequence_length
         self._end_of_episode_behavior = end_of_episode_behavior
-<<<<<<< HEAD
         self._table_network_config = table_network_config
-=======
->>>>>>> 427d9886
 
     # TODO(Kale-ab) Consider deprecating in future versions and using acme
     # version of this function.
