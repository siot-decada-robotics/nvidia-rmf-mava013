--- conflicted
+++ resolved
@@ -17,12 +17,11 @@
 # https://github.com/deepmind/acme/blob/master/acme/adders/reverb/transition.py
 
 """Transition adders.
-
 This implements an N-step transition adder which collapses trajectory sequences
 into a single transition, simplifying to a simple transition adder when N=1.
 """
 import copy
-from typing import Any, Dict, List, Optional
+from typing import Dict, List, Optional
 
 import numpy as np
 import reverb
@@ -41,7 +40,6 @@
 
 class ParallelNStepTransitionAdder(NStepTransitionAdder, ReverbParallelAdder):
     """An N-step transition adder.
-
     This will buffer a sequence of N timesteps in order to form a single N-step
     transition which is added to reverb for future retrieval.
     For N=1 the data added to replay will be a standard one-step transition which
@@ -70,7 +68,6 @@
         i.e. it is the episode termination signal.
       s_{t+n}: The "arrival" state, i.e. the state at time t+n.
       e_t [Optional]: A nested structure of any 'extras' the user wishes to add.
-
     Notes:
       - At the beginning and end of episodes, shorter transitions are added.
         That is, at the beginning of the episode, it will add:
@@ -94,7 +91,6 @@
         # use_next_extras: bool = True,
     ) -> None:
         """Creates an N-step transition adder.
-
         Args:
           client: A `reverb.Client` to send the data to replay through.
           n_step: The "N" in N-step transition. See the class docstring for the
@@ -108,7 +104,6 @@
           table_network_config: A dictionary mapping table names to lists of
             network names.
           priority_fns: See docstring for BaseAdder.
-
         Raises:
           ValueError: If n_step is less than 1.
         """
@@ -132,6 +127,9 @@
 
     def _write(self) -> None:
         # Convenient getters for use in tree operations.
+        #print(self._first_idx)
+        #print(self._last_idx)
+        #exit()
         def get_first(x: np.ndarray) -> np.ndarray:
             return x[self._first_idx]
 
@@ -143,15 +141,17 @@
         def get_all_np(x: np.ndarray) -> np.ndarray:
             return x[self._first_idx : self._last_idx].numpy()
 
-        # Get the state, action, next_state, as well as possibly extras for the
-        # transition that is about to be written.
+
         history = self._writer.history
         s, e, a = tree.map_structure(
             get_first, (history["observations"], history["extras"], history["actions"])
         )
 
-        # Next observations.
+        #Next observations.
         s_ = tree.map_structure(get_last, history["observations"])
+        s_, e_ = tree.map_structure(
+            get_last, (history["observations"], history["extras"])
+        )
 
         # Next extras.
         # next extra refers to "extras" belonging to the next step. One should note
@@ -160,6 +160,7 @@
         # known, the action dependent extras are not known as the action of the next
         # state is not yet taken. So we should only ask for the ones which are available
 
+        """
         e_ = {}
         for available_key in self._keys_available_as_next_extra:
             e_.update(
@@ -169,7 +170,11 @@
                     )
                 }
             )
-        # e_ = tree.map_structure(get_first, history["extras"])
+        """
+        
+        
+        
+        #e_ = tree.map_structure(get_first, history["extras"])
 
         # # Maybe get extras to add to the transition later.
         # if 'extras' in history:
@@ -227,21 +232,14 @@
     @classmethod
     def signature(
         cls,
-<<<<<<< HEAD
-        environment_spec: mava_specs.EnvironmentSpec,
-        extras_spec: tf.TypeSpec = {},
+        ma_environment_spec: mava_specs.MAEnvironmentSpec,
+        extras_specs: tf.TypeSpec = {},
         next_extras_spec: tf.TypeSpec = {},
-=======
-        ma_environment_spec: mava_specs.MAEnvironmentSpec,
-        extras_specs: Dict[str, Any] = {},
->>>>>>> 7b11a082
     ) -> tf.TypeSpec:
         """Signature for adder.
-
         Args:
-            ma_environment_spec (mava_specs.MAEnvironmentSpec): MA environment spec.
-            extras_specs (Dictionary, optional): Spec for extras data. Defaults to {}.
-
+            environment_spec (mava_specs.EnvironmentSpec): MA environment spec.
+            extras_spec (tf.TypeSpec, optional): Spec for extras data. Defaults to {}.
         Returns:
             tf.TypeSpec: Signature for transition adder.
         """
@@ -256,7 +254,7 @@
         # either the signature discount shape nor the signature reward shape, so we
         # can ignore it.
 
-        agent_environment_specs = ma_environment_spec.get_agent_environment_specs()
+        agent_specs = ma_environment_spec.get_agent_environment_specs()
         agents = ma_environment_spec.get_agent_ids()
         env_extras_specs = ma_environment_spec.get_extras_specs()
         extras_specs.update(env_extras_specs)
@@ -268,8 +266,7 @@
         for agent in agents:
 
             rewards_spec, step_discounts_spec = tree_utils.broadcast_structures(
-                agent_environment_specs[agent].rewards,
-                agent_environment_specs[agent].discounts,
+                agent_specs[agent].rewards, agent_specs[agent].discounts
             )
 
             rewards_spec = tree.map_structure(
@@ -277,8 +274,8 @@
             )
             step_discounts_spec = tree.map_structure(copy.deepcopy, step_discounts_spec)
 
-            obs_specs[agent] = agent_environment_specs[agent].observations
-            act_specs[agent] = agent_environment_specs[agent].actions
+            obs_specs[agent] = agent_specs[agent].observations
+            act_specs[agent] = agent_specs[agent].actions
             reward_specs[agent] = rewards_spec
             step_discount_specs[agent] = step_discounts_spec
 
@@ -288,13 +285,8 @@
             actions=act_specs,
             rewards=reward_specs,
             discounts=step_discount_specs,
-<<<<<<< HEAD
-            extras=extras_spec,
+            extras=extras_specs,
             next_extras=next_extras_spec,
-=======
-            extras=extras_specs,
-            next_extras=extras_specs,
->>>>>>> 7b11a082
         )
 
         return tree.map_structure_with_path(
