--- conflicted
+++ resolved
@@ -40,11 +40,7 @@
             each agent in the system.
         policy_optimizer: optimizer(s) for updating policy networks.
         critic_optimizer: optimizer for updating critic networks.
-<<<<<<< HEAD
-        agent_net_config: (dict, optional): specifies what network each agent uses.
-=======
         agent_net_keys: (dict, optional): specifies what network each agent uses.
->>>>>>> e57a3f43
             Defaults to {}.
         sequence_length: recurrent sequence rollout length.
         sequence_period: consecutive starting points for overlapping rollouts across a
@@ -73,11 +69,7 @@
     environment_spec: specs.EnvironmentSpec
     policy_optimizer: Union[snt.Optimizer, Dict[str, snt.Optimizer]]
     critic_optimizer: snt.Optimizer
-<<<<<<< HEAD
-    agent_net_config: Dict[str, str]
-=======
     agent_net_keys: Dict[str, str]
->>>>>>> e57a3f43
     sequence_length: int = 10
     sequence_period: int = 5
     discount: float = 0.99
@@ -256,11 +248,7 @@
         # Create the executor which defines how agents take actions.
         return self._executor_fn(
             policy_networks=policy_networks,
-<<<<<<< HEAD
-            agent_net_config=self._config.agent_net_config,
-=======
             agent_net_keys=self._config.agent_net_keys,
->>>>>>> e57a3f43
             variable_client=variable_client,
             adder=adder,
         )
@@ -290,11 +278,7 @@
 
         agents = self._agents
         agent_types = self._agent_types
-<<<<<<< HEAD
-        agent_net_config = self._config.agent_net_config
-=======
         agent_net_keys = self._config.agent_net_keys
->>>>>>> e57a3f43
 
         observation_networks = networks["observations"]
         policy_networks = networks["policies"]
@@ -308,11 +292,7 @@
             policy_networks=policy_networks,
             critic_networks=critic_networks,
             dataset=dataset,
-<<<<<<< HEAD
-            agent_net_config=agent_net_config,
-=======
             agent_net_keys=agent_net_keys,
->>>>>>> e57a3f43
             critic_optimizer=self._config.critic_optimizer,
             policy_optimizer=self._config.policy_optimizer,
             discount=self._config.discount,
