# python3
# Copyright 2021 InstaDeep Ltd. All rights reserved.
#
# Licensed under the Apache License, Version 2.0 (the "License");
# you may not use this file except in compliance with the License.
# You may obtain a copy of the License at
#
#     http://www.apache.org/licenses/LICENSE-2.0
#
# Unless required by applicable law or agreed to in writing, software
# distributed under the License is distributed on an "AS IS" BASIS,
# WITHOUT WARRANTIES OR CONDITIONS OF ANY KIND, either express or implied.
# See the License for the specific language governing permissions and
# limitations under the License.

"""MAPPO system trainer implementation."""

import copy
import os
import time
from typing import Any, Dict, List, Optional, Sequence, Union

import numpy as np
import sonnet as snt
import tensorflow as tf
import tensorflow_probability as tfp
import trfl
from acme.tf import utils as tf2_utils
from acme.utils import counting, loggers

import mava
from mava.systems.tf import savers as tf2_savers
from mava.utils import training_utils as train_utils

train_utils.set_growing_gpu_memory()

tfd = tfp.distributions


class MAPPOTrainer(mava.Trainer):
    """MAPPO trainer.
    This is the trainer component of a MAPPO system. IE it takes a dataset as input
    and implements update functionality to learn from this dataset.
    """

    def __init__(
        self,
        agents: List[Any],
        agent_types: List[str],
        observation_networks: Dict[str, snt.Module],
        policy_networks: Dict[str, snt.Module],
        critic_networks: Dict[str, snt.Module],
        dataset: tf.data.Dataset,
        policy_optimizer: Union[snt.Optimizer, Dict[str, snt.Optimizer]],
        critic_optimizer: Union[snt.Optimizer, Dict[str, snt.Optimizer]],
<<<<<<< HEAD
        agent_net_config: Dict[str, str],
=======
        agent_net_keys: Dict[str, str],
>>>>>>> e57a3f43
        discount: float = 0.99,
        lambda_gae: float = 1.0,
        entropy_cost: float = 0.0,
        baseline_cost: float = 1.0,
        clipping_epsilon: float = 0.2,
        max_gradient_norm: Optional[float] = None,
        counter: counting.Counter = None,
        logger: loggers.Logger = None,
        checkpoint: bool = False,
        checkpoint_subpath: str = "~/mava/",
    ):
        """Initialise MAPPO trainer

        Args:
            agents (List[str]): agent ids, e.g. "agent_0".
            agent_types (List[str]): agent types, e.g. "speaker" or "listener".
            policy_networks (Dict[str, snt.Module]): policy networks for each agent in
                the system.
            critic_networks (Dict[str, snt.Module]): critic network(s), shared or for
                each agent in the system.
            dataset (tf.data.Dataset): training dataset.
            policy_optimizer (Union[snt.Optimizer, Dict[str, snt.Optimizer]]):
                optimizer(s) for updating policy networks.
            critic_optimizer (Union[snt.Optimizer, Dict[str, snt.Optimizer]]):
                optimizer for updating critic networks.
<<<<<<< HEAD
            agent_net_config: (dict, optional): specifies what network each agent uses.
=======
            agent_net_keys: (dict, optional): specifies what network each agent uses.
>>>>>>> e57a3f43
                Defaults to {}.
            discount (float, optional): discount factor for TD updates. Defaults
                to 0.99.
            lambda_gae (float, optional): scalar determining the mix of bootstrapping
                vs further accumulation of multi-step returns at each timestep.
                Defaults to 1.0.
            entropy_cost (float, optional): contribution of entropy regularization to
                the total loss. Defaults to 0.0.
            baseline_cost (float, optional): contribution of the value loss to the
                total loss. Defaults to 1.0.
            clipping_epsilon (float, optional): Hyper-parameter for clipping in the
                policy objective. Defaults to 0.2.
            max_gradient_norm (float, optional): maximum allowed norm for gradients
                before clipping is applied. Defaults to None.
            counter (counting.Counter, optional): step counter object. Defaults to None.
            logger (loggers.Logger, optional): logger object for logging trainer
                statistics. Defaults to None.
            checkpoint (bool, optional): whether to checkpoint networks. Defaults to
                True.
            checkpoint_subpath (str, optional): subdirectory for storing checkpoints.
                Defaults to "~/mava/".
        """

        # Store agents.
        self._agents = agents
        self._agent_types = agent_types
        self._checkpoint = checkpoint

<<<<<<< HEAD
        # Store agent_net_config.
        self._agent_net_config = agent_net_config
=======
        # Store agent_net_keys.
        self._agent_net_keys = agent_net_keys
>>>>>>> e57a3f43

        # Store networks.
        self._observation_networks = observation_networks
        self._policy_networks = policy_networks
        self._critic_networks = critic_networks

<<<<<<< HEAD
        self.unique_net_keys = set(self._agent_net_config.values())
=======
        self.unique_net_keys = set(self._agent_net_keys.values())
>>>>>>> e57a3f43

        # Create optimizers for different agent types.
        if not isinstance(policy_optimizer, dict):
            self._policy_optimizers: Dict[str, snt.Optimizer] = {}
            for agent in self.unique_net_keys:
                self._policy_optimizers[agent] = copy.deepcopy(policy_optimizer)
        else:
            self._policy_optimizers = policy_optimizer

        self._critic_optimizers: Dict[str, snt.Optimizer] = {}
        for agent in self.unique_net_keys:
            self._critic_optimizers[agent] = copy.deepcopy(critic_optimizer)

        # Expose the variables.
        policy_networks_to_expose = {}
        self._system_network_variables: Dict[str, Dict[str, snt.Module]] = {
            "critic": {},
            "policy": {},
        }
        for agent_key in self.unique_net_keys:
            policy_network_to_expose = snt.Sequential(
                [
                    self._observation_networks[agent_key],
                    self._policy_networks[agent_key],
                ]
            )
            policy_networks_to_expose[agent_key] = policy_network_to_expose
            self._system_network_variables["critic"][agent_key] = critic_networks[
                agent_key
            ].variables
            self._system_network_variables["policy"][
                agent_key
            ] = policy_network_to_expose.variables

        # Other trainer parameters.
        self._discount = discount
        self._entropy_cost = entropy_cost
        self._baseline_cost = baseline_cost
        self._lambda_gae = lambda_gae
        self._clipping_epsilon = clipping_epsilon

        # Dataset iterator
        self._iterator = dataset

        # Set up gradient clipping.
        if max_gradient_norm is not None:
            self._max_gradient_norm = tf.convert_to_tensor(max_gradient_norm)
        else:  # A very large number. Infinity results in NaNs.
            self._max_gradient_norm = tf.convert_to_tensor(1e10)

        # General learner book-keeping and loggers.
        self._counter = counter or counting.Counter()
        self._logger = logger or loggers.make_default_logger("trainer")

        # Create checkpointer
        self._system_checkpointer = {}
        if checkpoint:
            for agent_key in self.unique_net_keys:
                objects_to_save = {
                    "counter": self._counter,
                    "policy": self._policy_networks[agent_key],
                    "critic": self._critic_networks[agent_key],
                    "observation": self._observation_networks[agent_key],
                    "policy_optimizer": self._policy_optimizers,
                    "critic_optimizer": self._critic_optimizers,
                }

                subdir = os.path.join("trainer", agent_key)
                checkpointer = tf2_savers.Checkpointer(
                    time_delta_minutes=15,
                    directory=checkpoint_subpath,
                    objects_to_save=objects_to_save,
                    subdirectory=subdir,
                )
                self._system_checkpointer[agent_key] = checkpointer

        # Do not record timestamps until after the first learning step is done.
        # This is to avoid including the time it takes for actors to come online and
        # fill the replay buffer.
        self._timestamp: Optional[float] = None

    def _get_critic_feed(
        self,
        observations_trans: Dict[str, np.ndarray],
        agent: str,
    ) -> tf.Tensor:
        """[summary]

        Args:
            observations_trans (Dict[str, np.ndarray]): transformed (e.g. using
                observation network) raw agent observation.
            agent (str): agent id.

        Returns:
            tf.Tensor: agent critic network feed
        """

        # Decentralised based
        observation_feed = observations_trans[agent]

        return observation_feed

    def _transform_observations(
        self, observation: Dict[str, np.ndarray]
    ) -> Dict[str, np.ndarray]:
        """apply the observation networks to the raw observations from the dataset

        Args:
            observation (Dict[str, np.ndarray]): raw agent observations

        Returns:
            Dict[str, np.ndarray]: transformed
                observations (features)
        """

        observation_trans = {}
        for agent in self._agents:
<<<<<<< HEAD
            agent_key = self._agent_net_config[agent]
=======
            agent_key = self._agent_net_keys[agent]
>>>>>>> e57a3f43
            observation_trans[agent] = self._observation_networks[agent_key](
                observation[agent].observation
            )
        return observation_trans

    @tf.function
    def _step(
        self,
    ) -> Dict[str, Dict[str, Any]]:
        """Trainer forward and backward passes.

        Returns:
            Dict[str, Dict[str, Any]]: losses
        """

        # Get data from replay.
        inputs = next(self._iterator)

        self._forward(inputs)

        self._backward()

        # Log losses per agent
        return train_utils.map_losses_per_agent_ac(
            self.critic_losses, self.policy_losses
        )

    # Forward pass that calculates loss.
    def _forward(self, inputs: Any) -> None:
        """Trainer forward pass

        Args:
            inputs (Any): input data from the data table (transitions)
        """

        # Convert to sequence data
        data = tf2_utils.batch_to_sequence(inputs.data)

        # Unpack input data as follows:
        observations, actions, rewards, discounts, extras = (
            data.observations,
            data.actions,
            data.rewards,
            data.discounts,
            data.extras,
        )

        # transform observation using observation networks
        observations_trans = self._transform_observations(observations)

        # Get log_probs.
        log_probs = extras["log_probs"]

        # Store losses.
        policy_losses: Dict[str, Any] = {}
        critic_losses: Dict[str, Any] = {}

        with tf.GradientTape(persistent=True) as tape:
            for agent in self._agents:

                action, reward, discount, behaviour_log_prob = (
                    actions[agent],
                    rewards[agent],
                    discounts[agent],
                    log_probs[agent],
                )

                actor_observation = observations_trans[agent]
                critic_observation = self._get_critic_feed(observations_trans, agent)

                # Chop off final timestep for bootstrapping value
                reward = reward[:-1]
                discount = discount[:-1]

                # Get agent network
<<<<<<< HEAD
                agent_key = self._agent_net_config[agent]
=======
                agent_key = self._agent_net_keys[agent]
>>>>>>> e57a3f43
                policy_network = self._policy_networks[agent_key]
                critic_network = self._critic_networks[agent_key]

                # Reshape inputs.
                dims = actor_observation.shape[:2]
                actor_observation = snt.merge_leading_dims(
                    actor_observation, num_dims=2
                )
                critic_observation = snt.merge_leading_dims(
                    critic_observation, num_dims=2
                )
                policy = policy_network(actor_observation)
                values = critic_network(critic_observation)

                # Reshape the outputs.
                policy = tfd.BatchReshape(policy, batch_shape=dims, name="policy")
                values = tf.reshape(values, dims, name="value")

                # Values along the sequence T.
                bootstrap_value = values[-1]
                state_values = values[:-1]

                # Generalized Return Estimation
                td_loss, td_lambda_extra = trfl.td_lambda(
                    state_values=state_values,
                    rewards=reward,
                    pcontinues=discount,
                    bootstrap_value=bootstrap_value,
                    lambda_=self._lambda_gae,
                    name="CriticLoss",
                )

                # Do not use the loss provided by td_lambda as they sum the losses over
                # the sequence length rather than averaging them.
                critic_loss = self._baseline_cost * tf.reduce_mean(
                    tf.square(td_lambda_extra.temporal_differences), name="CriticLoss"
                )

                # Compute importance sampling weights: current policy / behavior policy.
                log_rhos = policy.log_prob(action) - behaviour_log_prob
                importance_ratio = tf.exp(log_rhos)[:-1]
                clipped_importance_ratio = tf.clip_by_value(
                    importance_ratio,
                    1.0 - self._clipping_epsilon,
                    1.0 + self._clipping_epsilon,
                )

                # Generalized Advantage Estimation
                gae = tf.stop_gradient(td_lambda_extra.temporal_differences)
                mean, variance = tf.nn.moments(gae, axes=[0, 1], keepdims=True)
                normalized_gae = (gae - mean) / tf.sqrt(variance)

                policy_gradient_loss = tf.reduce_mean(
                    -tf.minimum(
                        tf.multiply(importance_ratio, normalized_gae),
                        tf.multiply(clipped_importance_ratio, normalized_gae),
                    ),
                    name="PolicyGradientLoss",
                )

                # Entropy regularization. Only implemented for categorical dist.
                try:
                    policy_entropy = tf.reduce_mean(policy.entropy())
                except NotImplementedError:
                    policy_entropy = tf.convert_to_tensor(0.0)

                entropy_loss = -self._entropy_cost * policy_entropy

                # Combine weighted sum of actor & entropy regularization.
                policy_loss = policy_gradient_loss + entropy_loss

                policy_losses[agent] = policy_loss
                critic_losses[agent] = critic_loss

        self.policy_losses = policy_losses
        self.critic_losses = critic_losses
        self.tape = tape

    # Backward pass that calculates gradients and updates network.
    def _backward(self) -> None:
        """Trainer backward pass updating network parameters"""

        # Calculate the gradients and update the networks
        policy_losses = self.policy_losses
        critic_losses = self.critic_losses
        tape = self.tape

        for agent in self._agents:
            # Get agent_key.
<<<<<<< HEAD
            agent_key = self._agent_net_config[agent]
=======
            agent_key = self._agent_net_keys[agent]
>>>>>>> e57a3f43

            # Get trainable variables.
            policy_variables = (
                self._observation_networks[agent_key].trainable_variables
                + self._policy_networks[agent_key].trainable_variables
            )
            critic_variables = self._critic_networks[agent_key].trainable_variables

            # Get gradients.
            policy_gradients = tape.gradient(policy_losses[agent], policy_variables)
            critic_gradients = tape.gradient(critic_losses[agent], critic_variables)

            # Optionally apply clipping.
            critic_grads, critic_norm = tf.clip_by_global_norm(
                critic_gradients, self._max_gradient_norm
            )
            policy_grads, policy_norm = tf.clip_by_global_norm(
                policy_gradients, self._max_gradient_norm
            )

            # Apply gradients.
            self._critic_optimizers[agent_key].apply(critic_grads, critic_variables)
            self._policy_optimizers[agent_key].apply(policy_grads, policy_variables)

        train_utils.safe_del(self, "tape")

    def step(self) -> None:
        """trainer step to update the parameters of the agents in the system"""

        # Run the learning step.
        fetches = self._step()

        # Compute elapsed time.
        timestamp = time.time()
        elapsed_time = timestamp - self._timestamp if self._timestamp else 0
        self._timestamp = timestamp

        # Update our counts and record it.
        counts = self._counter.increment(steps=1, walltime=elapsed_time)
        fetches.update(counts)

        # Checkpoint and attempt to write the logs.
        if self._checkpoint:
            train_utils.checkpoint_networks(self._system_checkpointer)

        if self._logger:
            self._logger.write(fetches)

    def get_variables(self, names: Sequence[str]) -> Dict[str, Dict[str, np.ndarray]]:
        """get network variables

        Args:
            names (Sequence[str]): network names

        Returns:
            Dict[str, Dict[str, np.ndarray]]: network variables
        """

        variables: Dict[str, Dict[str, np.ndarray]] = {}
        for network_type in names:
            variables[network_type] = {
                agent: tf2_utils.to_numpy(
                    self._system_network_variables[network_type][agent]
                )
                for agent in self.unique_net_keys
            }
        return variables


class CentralisedMAPPOTrainer(MAPPOTrainer):
    """MAPPO trainer for a centralised architecture."""

    def __init__(
        self,
        agents: List[Any],
        agent_types: List[str],
        observation_networks: Dict[str, snt.Module],
        policy_networks: Dict[str, snt.Module],
        critic_networks: Dict[str, snt.Module],
        dataset: tf.data.Dataset,
        policy_optimizer: Union[snt.Optimizer, Dict[str, snt.Optimizer]],
        critic_optimizer: Union[snt.Optimizer, Dict[str, snt.Optimizer]],
<<<<<<< HEAD
        agent_net_config: Dict[str, str],
=======
        agent_net_keys: Dict[str, str],
>>>>>>> e57a3f43
        discount: float = 0.99,
        lambda_gae: float = 1.0,
        entropy_cost: float = 0.0,
        baseline_cost: float = 1.0,
        clipping_epsilon: float = 0.2,
        max_gradient_norm: Optional[float] = None,
        counter: counting.Counter = None,
        logger: loggers.Logger = None,
        checkpoint: bool = False,
        checkpoint_subpath: str = "Checkpoints",
    ):

        super().__init__(
            agents=agents,
            agent_types=agent_types,
            policy_networks=policy_networks,
            critic_networks=critic_networks,
            observation_networks=observation_networks,
            dataset=dataset,
<<<<<<< HEAD
            agent_net_config=agent_net_config,
=======
            agent_net_keys=agent_net_keys,
>>>>>>> e57a3f43
            policy_optimizer=policy_optimizer,
            critic_optimizer=critic_optimizer,
            discount=discount,
            lambda_gae=lambda_gae,
            entropy_cost=entropy_cost,
            baseline_cost=baseline_cost,
            clipping_epsilon=clipping_epsilon,
            max_gradient_norm=max_gradient_norm,
            counter=counter,
            logger=logger,
            checkpoint=checkpoint,
            checkpoint_subpath=checkpoint_subpath,
        )

    def _get_critic_feed(
        self,
        observations_trans: Dict[str, np.ndarray],
        agent: str,
    ) -> tf.Tensor:
        # Centralised based
        observation_feed = tf.stack([x for x in observations_trans.values()], 2)

        return observation_feed<|MERGE_RESOLUTION|>--- conflicted
+++ resolved
@@ -53,11 +53,7 @@
         dataset: tf.data.Dataset,
         policy_optimizer: Union[snt.Optimizer, Dict[str, snt.Optimizer]],
         critic_optimizer: Union[snt.Optimizer, Dict[str, snt.Optimizer]],
-<<<<<<< HEAD
-        agent_net_config: Dict[str, str],
-=======
         agent_net_keys: Dict[str, str],
->>>>>>> e57a3f43
         discount: float = 0.99,
         lambda_gae: float = 1.0,
         entropy_cost: float = 0.0,
@@ -83,11 +79,7 @@
                 optimizer(s) for updating policy networks.
             critic_optimizer (Union[snt.Optimizer, Dict[str, snt.Optimizer]]):
                 optimizer for updating critic networks.
-<<<<<<< HEAD
-            agent_net_config: (dict, optional): specifies what network each agent uses.
-=======
             agent_net_keys: (dict, optional): specifies what network each agent uses.
->>>>>>> e57a3f43
                 Defaults to {}.
             discount (float, optional): discount factor for TD updates. Defaults
                 to 0.99.
@@ -116,24 +108,15 @@
         self._agent_types = agent_types
         self._checkpoint = checkpoint
 
-<<<<<<< HEAD
-        # Store agent_net_config.
-        self._agent_net_config = agent_net_config
-=======
         # Store agent_net_keys.
         self._agent_net_keys = agent_net_keys
->>>>>>> e57a3f43
 
         # Store networks.
         self._observation_networks = observation_networks
         self._policy_networks = policy_networks
         self._critic_networks = critic_networks
 
-<<<<<<< HEAD
-        self.unique_net_keys = set(self._agent_net_config.values())
-=======
         self.unique_net_keys = set(self._agent_net_keys.values())
->>>>>>> e57a3f43
 
         # Create optimizers for different agent types.
         if not isinstance(policy_optimizer, dict):
@@ -251,11 +234,7 @@
 
         observation_trans = {}
         for agent in self._agents:
-<<<<<<< HEAD
-            agent_key = self._agent_net_config[agent]
-=======
             agent_key = self._agent_net_keys[agent]
->>>>>>> e57a3f43
             observation_trans[agent] = self._observation_networks[agent_key](
                 observation[agent].observation
             )
@@ -331,11 +310,7 @@
                 discount = discount[:-1]
 
                 # Get agent network
-<<<<<<< HEAD
-                agent_key = self._agent_net_config[agent]
-=======
                 agent_key = self._agent_net_keys[agent]
->>>>>>> e57a3f43
                 policy_network = self._policy_networks[agent_key]
                 critic_network = self._critic_networks[agent_key]
 
@@ -425,11 +400,7 @@
 
         for agent in self._agents:
             # Get agent_key.
-<<<<<<< HEAD
-            agent_key = self._agent_net_config[agent]
-=======
             agent_key = self._agent_net_keys[agent]
->>>>>>> e57a3f43
 
             # Get trainable variables.
             policy_variables = (
@@ -512,11 +483,7 @@
         dataset: tf.data.Dataset,
         policy_optimizer: Union[snt.Optimizer, Dict[str, snt.Optimizer]],
         critic_optimizer: Union[snt.Optimizer, Dict[str, snt.Optimizer]],
-<<<<<<< HEAD
-        agent_net_config: Dict[str, str],
-=======
         agent_net_keys: Dict[str, str],
->>>>>>> e57a3f43
         discount: float = 0.99,
         lambda_gae: float = 1.0,
         entropy_cost: float = 0.0,
@@ -536,11 +503,7 @@
             critic_networks=critic_networks,
             observation_networks=observation_networks,
             dataset=dataset,
-<<<<<<< HEAD
-            agent_net_config=agent_net_config,
-=======
             agent_net_keys=agent_net_keys,
->>>>>>> e57a3f43
             policy_optimizer=policy_optimizer,
             critic_optimizer=critic_optimizer,
             discount=discount,
