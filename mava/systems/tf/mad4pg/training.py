# python3
# Copyright 2021 InstaDeep Ltd. All rights reserved.
#
# Licensed under the Apache License, Version 2.0 (the "License");
# you may not use this file except in compliance with the License.
# You may obtain a copy of the License at
#
#     http://www.apache.org/licenses/LICENSE-2.0
#
# Unless required by applicable law or agreed to in writing, software
# distributed under the License is distributed on an "AS IS" BASIS,
# WITHOUT WARRANTIES OR CONDITIONS OF ANY KIND, either express or implied.
# See the License for the specific language governing permissions and
# limitations under the License.


"""MAD4PG system trainer implementation."""

<<<<<<< HEAD
from typing import Callable, Dict, List, Optional, Union
=======
from typing import Any, Dict, List, Union
>>>>>>> 57ae3c85

import reverb
import sonnet as snt
import tensorflow as tf
import tree
from acme.tf import losses
from acme.tf import utils as tf2_utils
from acme.utils import loggers

from mava import types as mava_types
from mava.adders.reverb.base import Trajectory
from mava.components.tf.losses.sequence import recurrent_n_step_critic_loss
from mava.systems.tf.maddpg.training import (
    MADDPGBaseRecurrentTrainer,
    MADDPGBaseTrainer,
    MADDPGCentralisedRecurrentTrainer,
    MADDPGCentralisedTrainer,
    MADDPGDecentralisedRecurrentTrainer,
    MADDPGDecentralisedTrainer,
    MADDPGStateBasedRecurrentTrainer,
    MADDPGStateBasedSingleActionCriticRecurrentTrainer,
    MADDPGStateBasedTrainer,
)
from mava.systems.tf.variable_utils import VariableClient
from mava.utils import training_utils as train_utils

train_utils.set_growing_gpu_memory()


class MAD4PGBaseTrainer(MADDPGBaseTrainer):
    """MAD4PG trainer.
    This is the trainer component of a MAD4PG system. IE it takes a dataset as input
    and implements update functionality to learn from this dataset.
    """

    def __init__(
        self,
        agents: List[str],
        agent_types: List[str],
        policy_networks: Dict[str, snt.Module],
        critic_networks: Dict[str, snt.Module],
        target_policy_networks: Dict[str, snt.Module],
        target_critic_networks: Dict[str, snt.Module],
        policy_optimizer: Union[snt.Optimizer, Dict[str, snt.Optimizer]],
        critic_optimizer: Union[snt.Optimizer, Dict[str, snt.Optimizer]],
        discount: float,
        target_averaging: bool,
        target_update_period: int,
        target_update_rate: float,
        dataset: tf.data.Dataset,
        observation_networks: Dict[str, snt.Module],
        target_observation_networks: Dict[str, snt.Module],
        variable_client: VariableClient,
        counts: Dict[str, Any],
        agent_net_keys: Dict[str, str],
        max_gradient_norm: float = None,
        logger: loggers.Logger = None,
<<<<<<< HEAD
        checkpoint: bool = True,
        checkpoint_subpath: str = "~/mava/",
        learning_rate_scheduler_fn: Optional[Dict[str, Callable[[int], None]]] = None,
=======
>>>>>>> 57ae3c85
    ):
        """Initialise MAD4PG trainer
        Args:
            agents: agent ids, e.g. "agent_0".
            agent_types: agent types, e.g. "speaker" or "listener".
            policy_networks: policy networks for each agent in
                the system.
            critic_networks: critic network(s), shared or for
                each agent in the system.
            target_policy_networks: target policy networks.
            target_critic_networks: target critic networks.
            policy_optimizer:
                optimizer(s) for updating policy networks.
            critic_optimizer:
                optimizer for updating critic networks.
            discount: discount factor for TD updates.
            target_averaging: whether to use polyak averaging for target network
                updates.
            target_update_period: number of steps before target networks are
                updated.
            target_update_rate: update rate when using averaging.
            dataset: training dataset.
            observation_networks: network for feature
                extraction from raw observation.
            target_observation_networks: target observation
                network.
<<<<<<< HEAD
            agent_net_keys: (dict, optional): specifies what network each agent uses.
                Defaults to {}.
            checkpoint_minute_interval (int): The number of minutes to wait between
                checkpoints.
            max_gradient_norm (float, optional): maximum allowed norm for gradients
                before clipping is applied. Defaults to None.
            counter (counting.Counter, optional): step counter object. Defaults to None.
            logger (loggers.Logger, optional): logger object for logging trainer
                statistics. Defaults to None.
            checkpoint (bool, optional): whether to checkpoint networks. Defaults to
                True.
            checkpoint_subpath (str, optional): subdirectory for storing checkpoints.
                Defaults to "~/mava/".
            learning_rate_scheduler_fn: dict with two functions (one for the policy and
                one for the critic optimizer), that takes in a trainer step t and
                returns the current learning rate.
=======
            variable_client: The client used to manage the variables.
            counts: step counter object.
            agent_net_keys: specifies what network each agent uses.
            max_gradient_norm: maximum allowed norm for gradients
                before clipping is applied.
            logger: logger object for logging trainer
                statistics.
>>>>>>> 57ae3c85
        """

        """Initialise the decentralised MADDPG trainer."""
        super().__init__(
            agents=agents,
            agent_types=agent_types,
            policy_networks=policy_networks,
            critic_networks=critic_networks,
            target_policy_networks=target_policy_networks,
            target_critic_networks=target_critic_networks,
            policy_optimizer=policy_optimizer,
            critic_optimizer=critic_optimizer,
            discount=discount,
            target_averaging=target_averaging,
            target_update_period=target_update_period,
            target_update_rate=target_update_rate,
            dataset=dataset,
            observation_networks=observation_networks,
            target_observation_networks=target_observation_networks,
            variable_client=variable_client,
            counts=counts,
            agent_net_keys=agent_net_keys,
            max_gradient_norm=max_gradient_norm,
            logger=logger,
<<<<<<< HEAD
            checkpoint=checkpoint,
            checkpoint_subpath=checkpoint_subpath,
            learning_rate_scheduler_fn=learning_rate_scheduler_fn,
=======
>>>>>>> 57ae3c85
        )

    # Forward pass that calculates loss.
    def _forward(self, inputs: reverb.ReplaySample) -> None:
        """Trainer forward pass

        Args:
            inputs (Any): input data from the data table (transitions)
        """

        # Unpack input data as follows:
        # o_tm1 = dictionary of observations one for each agent
        # a_tm1 = dictionary of actions taken from obs in o_tm1
        # e_tm1 [Optional] = extra data for timestep t-1
        # that the agents persist in replay.
        # r_t = dictionary of rewards or rewards sequences
        #   (if using N step transitions) ensuing from actions a_tm1
        # d_t = environment discount ensuing from actions a_tm1.
        #   This discount is applied to future rewards after r_t.
        # o_t = dictionary of next observations or next observation sequences
        # e_t [Optional] = extra data for timestep t that the agents persist in replay.
        trans = mava_types.Transition(*inputs.data)
        o_tm1, o_t, a_tm1, r_t, d_t, e_tm1, e_t = (
            trans.observations,
            trans.next_observations,
            trans.actions,
            trans.rewards,
            trans.discounts,
            trans.extras,
            trans.next_extras,
        )

        # Do forward passes through the networks and calculate the losses
        self.policy_losses = {}
        self.critic_losses = {}
        with tf.GradientTape(persistent=True) as tape:
            o_tm1_trans, o_t_trans = self._transform_observations(o_tm1, o_t)
            a_t = self._target_policy_actions(o_t_trans)

            for agent in self._agents:
                agent_key = self._agent_net_keys[agent]

                # Get critic feed
                o_tm1_feed, o_t_feed, a_tm1_feed, a_t_feed = self._get_critic_feed(
                    o_tm1_trans=o_tm1_trans,
                    o_t_trans=o_t_trans,
                    a_tm1=a_tm1,
                    a_t=a_t,
                    e_tm1=e_tm1,
                    e_t=e_t,
                    agent=agent,
                )

                # Critic learning.
                q_tm1 = self._critic_networks[agent_key](o_tm1_feed, a_tm1_feed)
                q_t = self._target_critic_networks[agent_key](o_t_feed, a_t_feed)

                # Cast the additional discount to match the environment discount dtype.
                discount = tf.cast(self._discount, dtype=d_t[agent].dtype)

                # Critic loss.
                critic_loss = losses.categorical(
                    q_tm1, r_t[agent], discount * d_t[agent], q_t
                )
                self.critic_losses[agent] = tf.reduce_mean(critic_loss, axis=0)
                # Actor learning.
                o_t_agent_feed = o_t_trans[agent]
                dpg_a_t = self._policy_networks[agent_key](o_t_agent_feed)

                # Get dpg actions
                dpg_a_t_feed = self._get_dpg_feed(a_t, dpg_a_t, agent)

                # Get dpg Q values.
                dpg_z_t = self._critic_networks[agent_key](o_t_feed, dpg_a_t_feed)
                dpg_q_t = dpg_z_t.mean()

                # Actor loss. If clipping is true use dqda clipping and clip the norm.
                dqda_clipping = 1.0 if self._max_gradient_norm is not None else None
                clip_norm = True if self._max_gradient_norm is not None else False

                policy_loss = losses.dpg(
                    dpg_q_t,
                    dpg_a_t,
                    tape=tape,
                    dqda_clipping=dqda_clipping,
                    clip_norm=clip_norm,
                )
                self.policy_losses[agent] = tf.reduce_mean(policy_loss, axis=0)
        self.tape = tape


class MAD4PGDecentralisedTrainer(MAD4PGBaseTrainer, MADDPGDecentralisedTrainer):
    """MAD4PG trainer for a decentralised architecture."""

    def __init__(
        self,
        agents: List[str],
        agent_types: List[str],
        policy_networks: Dict[str, snt.Module],
        critic_networks: Dict[str, snt.Module],
        target_policy_networks: Dict[str, snt.Module],
        target_critic_networks: Dict[str, snt.Module],
        policy_optimizer: Union[snt.Optimizer, Dict[str, snt.Optimizer]],
        critic_optimizer: snt.Optimizer,
        discount: float,
        target_averaging: bool,
        target_update_period: int,
        target_update_rate: float,
        dataset: tf.data.Dataset,
        observation_networks: Dict[str, snt.Module],
        target_observation_networks: Dict[str, snt.Module],
        variable_client: VariableClient,
        counts: Dict[str, Any],
        agent_net_keys: Dict[str, str],
        max_gradient_norm: float = None,
        logger: loggers.Logger = None,
<<<<<<< HEAD
        checkpoint: bool = True,
        checkpoint_subpath: str = "~/mava/",
        learning_rate_scheduler_fn: Optional[Dict[str, Callable[[int], None]]] = None,
=======
>>>>>>> 57ae3c85
    ):
        """Initialise the decentralised MAD4PG trainer."""
        super().__init__(
            agents=agents,
            agent_types=agent_types,
            policy_networks=policy_networks,
            critic_networks=critic_networks,
            target_policy_networks=target_policy_networks,
            target_critic_networks=target_critic_networks,
            discount=discount,
            target_averaging=target_averaging,
            target_update_period=target_update_period,
            target_update_rate=target_update_rate,
            dataset=dataset,
            observation_networks=observation_networks,
            target_observation_networks=target_observation_networks,
            agent_net_keys=agent_net_keys,
            policy_optimizer=policy_optimizer,
            critic_optimizer=critic_optimizer,
            max_gradient_norm=max_gradient_norm,
            logger=logger,
<<<<<<< HEAD
            checkpoint=checkpoint,
            checkpoint_subpath=checkpoint_subpath,
            learning_rate_scheduler_fn=learning_rate_scheduler_fn,
=======
            variable_client=variable_client,
            counts=counts,
>>>>>>> 57ae3c85
        )


class MAD4PGCentralisedTrainer(MAD4PGBaseTrainer, MADDPGCentralisedTrainer):
    """MAD4PG trainer for a centralised architecture."""

    def __init__(
        self,
        agents: List[str],
        agent_types: List[str],
        policy_networks: Dict[str, snt.Module],
        critic_networks: Dict[str, snt.Module],
        target_policy_networks: Dict[str, snt.Module],
        target_critic_networks: Dict[str, snt.Module],
        policy_optimizer: Union[snt.Optimizer, Dict[str, snt.Optimizer]],
        critic_optimizer: snt.Optimizer,
        discount: float,
        target_averaging: bool,
        target_update_period: int,
        target_update_rate: float,
        dataset: tf.data.Dataset,
        observation_networks: Dict[str, snt.Module],
        target_observation_networks: Dict[str, snt.Module],
        variable_client: VariableClient,
        counts: Dict[str, Any],
        agent_net_keys: Dict[str, str],
        max_gradient_norm: float = None,
        logger: loggers.Logger = None,
<<<<<<< HEAD
        checkpoint: bool = True,
        checkpoint_subpath: str = "~/mava/",
        learning_rate_scheduler_fn: Optional[Dict[str, Callable[[int], None]]] = None,
=======
>>>>>>> 57ae3c85
    ):
        """Initialise the centralised MAD4PG trainer."""
        super().__init__(
            agents=agents,
            agent_types=agent_types,
            policy_networks=policy_networks,
            critic_networks=critic_networks,
            target_policy_networks=target_policy_networks,
            target_critic_networks=target_critic_networks,
            discount=discount,
            target_averaging=target_averaging,
            target_update_period=target_update_period,
            target_update_rate=target_update_rate,
            dataset=dataset,
            observation_networks=observation_networks,
            target_observation_networks=target_observation_networks,
            agent_net_keys=agent_net_keys,
            policy_optimizer=policy_optimizer,
            critic_optimizer=critic_optimizer,
            max_gradient_norm=max_gradient_norm,
            logger=logger,
<<<<<<< HEAD
            checkpoint=checkpoint,
            checkpoint_subpath=checkpoint_subpath,
            learning_rate_scheduler_fn=learning_rate_scheduler_fn,
=======
            variable_client=variable_client,
            counts=counts,
>>>>>>> 57ae3c85
        )


class MAD4PGStateBasedTrainer(MAD4PGBaseTrainer, MADDPGStateBasedTrainer):
    """MAD4PG trainer for a state-based architecture."""

    def __init__(
        self,
        agents: List[str],
        agent_types: List[str],
        policy_networks: Dict[str, snt.Module],
        critic_networks: Dict[str, snt.Module],
        target_policy_networks: Dict[str, snt.Module],
        target_critic_networks: Dict[str, snt.Module],
        policy_optimizer: Union[snt.Optimizer, Dict[str, snt.Optimizer]],
        critic_optimizer: snt.Optimizer,
        discount: float,
        target_averaging: bool,
        target_update_period: int,
        target_update_rate: float,
        dataset: tf.data.Dataset,
        observation_networks: Dict[str, snt.Module],
        target_observation_networks: Dict[str, snt.Module],
        variable_client: VariableClient,
        counts: Dict[str, Any],
        agent_net_keys: Dict[str, str],
        max_gradient_norm: float = None,
        logger: loggers.Logger = None,
<<<<<<< HEAD
        checkpoint: bool = True,
        checkpoint_subpath: str = "~/mava/",
        learning_rate_scheduler_fn: Optional[Dict[str, Callable[[int], None]]] = None,
=======
>>>>>>> 57ae3c85
    ):
        """Initialise the state-based MAD4PG trainer."""
        super().__init__(
            agents=agents,
            agent_types=agent_types,
            policy_networks=policy_networks,
            critic_networks=critic_networks,
            target_policy_networks=target_policy_networks,
            target_critic_networks=target_critic_networks,
            discount=discount,
            target_averaging=target_averaging,
            target_update_period=target_update_period,
            target_update_rate=target_update_rate,
            dataset=dataset,
            observation_networks=observation_networks,
            target_observation_networks=target_observation_networks,
            agent_net_keys=agent_net_keys,
            policy_optimizer=policy_optimizer,
            critic_optimizer=critic_optimizer,
            max_gradient_norm=max_gradient_norm,
            logger=logger,
<<<<<<< HEAD
            checkpoint=checkpoint,
            checkpoint_subpath=checkpoint_subpath,
            learning_rate_scheduler_fn=learning_rate_scheduler_fn,
=======
            variable_client=variable_client,
            counts=counts,
>>>>>>> 57ae3c85
        )


class MAD4PGBaseRecurrentTrainer(MADDPGBaseRecurrentTrainer):
    """Recurrent MAD4PG trainer.
    This is the trainer component of a MADDPG system. IE it takes a dataset as input
    and implements update functionality to learn from this dataset.
    """

    def __init__(
        self,
        agents: List[str],
        agent_types: List[str],
        policy_networks: Dict[str, snt.Module],
        critic_networks: Dict[str, snt.Module],
        target_policy_networks: Dict[str, snt.Module],
        target_critic_networks: Dict[str, snt.Module],
        policy_optimizer: Union[snt.Optimizer, Dict[str, snt.Optimizer]],
        critic_optimizer: Union[snt.Optimizer, Dict[str, snt.Optimizer]],
        discount: float,
        target_averaging: bool,
        target_update_period: int,
        target_update_rate: float,
        dataset: tf.data.Dataset,
        observation_networks: Dict[str, snt.Module],
        target_observation_networks: Dict[str, snt.Module],
        variable_client: VariableClient,
        counts: Dict[str, Any],
        agent_net_keys: Dict[str, str],
        max_gradient_norm: float = None,
        logger: loggers.Logger = None,
        bootstrap_n: int = 10,
        learning_rate_scheduler_fn: Optional[Dict[str, Callable[[int], None]]] = None,
    ):
        """Initialise Recurrent MAD4PG trainer

        Args:
            agents: agent ids, e.g. "agent_0".
            agent_types: agent types, e.g. "speaker" or "listener".
            policy_networks: policy networks for each agent in
                the system.
            critic_networks: critic network(s), shared or for
                each agent in the system.
            target_policy_networks: target policy networks.
            target_critic_networks: target critic networks.
            policy_optimizer:
                optimizer(s) for updating policy networks.
            critic_optimizer:
                optimizer for updating critic networks.
            discount: discount factor for TD updates.
            target_averaging: whether to use polyak averaging for target network
                updates.
            target_update_period: number of steps before target networks are
                updated.
            target_update_rate: update rate when using averaging.
            dataset: training dataset.
            observation_networks: network for feature
                extraction from raw observation.
            target_observation_networks: target observation
                network.
<<<<<<< HEAD
            agent_net_keys: (dict, optional): specifies what network each agent uses.
                Defaults to {}.
            checkpoint_minute_interval (int): The number of minutes to wait between
                checkpoints.
            max_gradient_norm (float, optional): maximum allowed norm for gradients
                before clipping is applied. Defaults to None.
            counter (counting.Counter, optional): step counter object. Defaults to None.
            logger (loggers.Logger, optional): logger object for logging trainer
                statistics. Defaults to None.
            checkpoint (bool, optional): whether to checkpoint networks. Defaults to
                True.
            checkpoint_subpath (str, optional): subdirectory for storing checkpoints.
                Defaults to "~/mava/".
            learning_rate_scheduler_fn: dict with two functions (one for the policy and
                one for the critic optimizer), that takes in a trainer step t and
                returns the current learning rate.
=======
            variable_client: The client used to manage the variables.
            counts: step counter object.
            agent_net_keys: specifies what network each agent uses.
            max_gradient_norm: maximum allowed norm for gradients
                before clipping is applied.
            logger: logger object for logging trainer
                statistics.
>>>>>>> 57ae3c85
        """

        super().__init__(
            agents=agents,
            agent_types=agent_types,
            policy_networks=policy_networks,
            critic_networks=critic_networks,
            target_policy_networks=target_policy_networks,
            target_critic_networks=target_critic_networks,
            discount=discount,
            target_averaging=target_averaging,
            target_update_period=target_update_period,
            target_update_rate=target_update_rate,
            dataset=dataset,
            observation_networks=observation_networks,
            target_observation_networks=target_observation_networks,
            agent_net_keys=agent_net_keys,
            policy_optimizer=policy_optimizer,
            critic_optimizer=critic_optimizer,
            max_gradient_norm=max_gradient_norm,
            logger=logger,
            variable_client=variable_client,
            counts=counts,
            bootstrap_n=bootstrap_n,
            learning_rate_scheduler_fn=learning_rate_scheduler_fn,
        )

    # Forward pass that calculates loss.
    def _forward(self, inputs: reverb.ReplaySample) -> None:
        """Trainer forward pass

        Args:
            inputs: input data from the data table (transitions)
        """

        # TODO: Update this forward function to work like MAD4PG
        data: Trajectory = inputs.data

        # Note (dries): The unused variable is start_of_episodes.
        observations, actions, rewards, discounts, _, extras = (
            data.observations,
            data.actions,
            data.rewards,
            data.discounts,
            data.start_of_episode,
            data.extras,
        )

        # Get initial state for the LSTM from replay and
        # extract the first state in the sequence..
        core_state = tree.map_structure(lambda s: s[:, 0, :], extras["core_states"])
        target_core_state = tree.map_structure(tf.identity, core_state)

        # TODO (dries): Take out all the data_points that does not need
        #  to be processed here at the start. Therefore it does not have
        #  to be done later on and saves processing time.

        self.policy_losses: Dict[str, tf.Tensor] = {}
        self.critic_losses: Dict[str, tf.Tensor] = {}

        # Do forward passes through the networks and calculate the losses
        with tf.GradientTape(persistent=True) as tape:
            # Note (dries): We are assuming that only the policy network
            # is recurrent and not the observation network.
            obs_trans, target_obs_trans = self._transform_observations(observations)

            target_actions = self._target_policy_actions(
                target_obs_trans, target_core_state
            )

            for agent in self._agents:
                agent_key = self._agent_net_keys[agent]

                # Get critic feed
                (
                    obs_trans_feed,
                    target_obs_trans_feed,
                    action_feed,
                    target_actions_feed,
                ) = self._get_critic_feed(
                    obs_trans=obs_trans,
                    target_obs_trans=target_obs_trans,
                    actions=actions,
                    target_actions=target_actions,
                    extras=extras,
                    agent=agent,
                )

                # Critic learning.
                # Remove the last sequence step for the normal network
                obs_comb, dims = train_utils.combine_dim(obs_trans_feed)
                act_comb, _ = train_utils.combine_dim(action_feed)
                q_values = self._critic_networks[agent_key](obs_comb, act_comb)
                q_values.set_dimensions(dims)

                # Remove first sequence step for the target
                obs_comb, _ = train_utils.combine_dim(target_obs_trans_feed)
                act_comb, _ = train_utils.combine_dim(target_actions_feed)
                target_q_values = self._target_critic_networks[agent_key](
                    obs_comb, act_comb
                )
                target_q_values.set_dimensions(dims)

                # Cast the additional discount to match
                # the environment discount dtype.
                agent_discount = discounts[agent]
                discount = tf.cast(self._discount, dtype=agent_discount.dtype)

                # Critic loss.
                critic_loss = recurrent_n_step_critic_loss(
                    q_values,
                    target_q_values,
                    rewards[agent],
                    discount * agent_discount,
                    bootstrap_n=self._bootstrap_n,
                    loss_fn=losses.categorical,
                )
                self.critic_losses[agent] = tf.reduce_mean(critic_loss, axis=0)

                # Actor learning.
                obs_agent_feed = target_obs_trans[agent]
                # TODO (dries): Why is there an extra tuple?
                agent_core_state = core_state[agent][0]
                transposed_obs = tf2_utils.batch_to_sequence(obs_agent_feed)
                outputs, updated_states = snt.static_unroll(
                    self._policy_networks[agent_key],
                    transposed_obs,
                    agent_core_state,
                )

                dpg_actions = tf2_utils.batch_to_sequence(outputs)

                # Note (dries): This is done to so that losses.dpg can verify
                # using gradient.tape that there is a
                # gradient relationship between dpg_q_values and dpg_actions_comb.
                dpg_actions_comb, dim = train_utils.combine_dim(dpg_actions)

                # Note (dries): This seemingly useless line is important!
                # Don't remove it. See above note.
                dpg_actions = train_utils.extract_dim(dpg_actions_comb, dim)

                # Get dpg actions
                dpg_actions_feed = self._get_dpg_feed(
                    target_actions, dpg_actions, agent
                )

                # Get dpg Q values.
                obs_comb, _ = train_utils.combine_dim(target_obs_trans_feed)
                act_comb, _ = train_utils.combine_dim(dpg_actions_feed)
                dpg_z_values = self._critic_networks[agent_key](obs_comb, act_comb)
                dpg_q_values = dpg_z_values.mean()

                # Actor loss. If clipping is true use dqda clipping and clip the norm.
                dqda_clipping = 1.0 if self._max_gradient_norm is not None else None
                clip_norm = True if self._max_gradient_norm is not None else False

                policy_loss = losses.dpg(
                    dpg_q_values,
                    dpg_actions_comb,
                    tape=tape,
                    dqda_clipping=dqda_clipping,
                    clip_norm=clip_norm,
                )
                self.policy_losses[agent] = tf.reduce_mean(policy_loss, axis=0)
        self.tape = tape


class MAD4PGDecentralisedRecurrentTrainer(
    MAD4PGBaseRecurrentTrainer, MADDPGDecentralisedRecurrentTrainer
):
    """Recurrent MAD4PG trainer for a decentralised architecture."""

    def __init__(
        self,
        agents: List[str],
        agent_types: List[str],
        policy_networks: Dict[str, snt.Module],
        critic_networks: Dict[str, snt.Module],
        target_policy_networks: Dict[str, snt.Module],
        target_critic_networks: Dict[str, snt.Module],
        policy_optimizer: Union[snt.Optimizer, Dict[str, snt.Optimizer]],
        critic_optimizer: Union[snt.Optimizer, Dict[str, snt.Optimizer]],
        discount: float,
        target_averaging: bool,
        target_update_period: int,
        target_update_rate: float,
        dataset: tf.data.Dataset,
        observation_networks: Dict[str, snt.Module],
        target_observation_networks: Dict[str, snt.Module],
        variable_client: VariableClient,
        counts: Dict[str, Any],
        agent_net_keys: Dict[str, str],
        max_gradient_norm: float = None,
        logger: loggers.Logger = None,
        bootstrap_n: int = 10,
        learning_rate_scheduler_fn: Optional[Dict[str, Callable[[int], None]]] = None,
    ):

        super().__init__(
            agents=agents,
            agent_types=agent_types,
            policy_networks=policy_networks,
            critic_networks=critic_networks,
            target_policy_networks=target_policy_networks,
            target_critic_networks=target_critic_networks,
            discount=discount,
            target_averaging=target_averaging,
            target_update_period=target_update_period,
            target_update_rate=target_update_rate,
            dataset=dataset,
            observation_networks=observation_networks,
            target_observation_networks=target_observation_networks,
            agent_net_keys=agent_net_keys,
            policy_optimizer=policy_optimizer,
            critic_optimizer=critic_optimizer,
            max_gradient_norm=max_gradient_norm,
            logger=logger,
            variable_client=variable_client,
            counts=counts,
            bootstrap_n=bootstrap_n,
            learning_rate_scheduler_fn=learning_rate_scheduler_fn,
        )


class MAD4PGCentralisedRecurrentTrainer(
    MAD4PGBaseRecurrentTrainer, MADDPGCentralisedRecurrentTrainer
):
    """Recurrent MAD4PG trainer for a centralised architecture."""

    def __init__(
        self,
        agents: List[str],
        agent_types: List[str],
        policy_networks: Dict[str, snt.Module],
        critic_networks: Dict[str, snt.Module],
        target_policy_networks: Dict[str, snt.Module],
        target_critic_networks: Dict[str, snt.Module],
        policy_optimizer: Union[snt.Optimizer, Dict[str, snt.Optimizer]],
        critic_optimizer: Union[snt.Optimizer, Dict[str, snt.Optimizer]],
        discount: float,
        target_averaging: bool,
        target_update_period: int,
        target_update_rate: float,
        dataset: tf.data.Dataset,
        observation_networks: Dict[str, snt.Module],
        target_observation_networks: Dict[str, snt.Module],
        variable_client: VariableClient,
        counts: Dict[str, Any],
        agent_net_keys: Dict[str, str],
        max_gradient_norm: float = None,
        logger: loggers.Logger = None,
        bootstrap_n: int = 10,
        learning_rate_scheduler_fn: Optional[Dict[str, Callable[[int], None]]] = None,
    ):

        super().__init__(
            agents=agents,
            agent_types=agent_types,
            policy_networks=policy_networks,
            critic_networks=critic_networks,
            target_policy_networks=target_policy_networks,
            target_critic_networks=target_critic_networks,
            discount=discount,
            target_averaging=target_averaging,
            target_update_period=target_update_period,
            target_update_rate=target_update_rate,
            dataset=dataset,
            observation_networks=observation_networks,
            target_observation_networks=target_observation_networks,
            agent_net_keys=agent_net_keys,
            policy_optimizer=policy_optimizer,
            critic_optimizer=critic_optimizer,
            max_gradient_norm=max_gradient_norm,
            logger=logger,
            variable_client=variable_client,
            counts=counts,
            bootstrap_n=bootstrap_n,
            learning_rate_scheduler_fn=learning_rate_scheduler_fn,
        )


class MAD4PGStateBasedRecurrentTrainer(
    MAD4PGBaseRecurrentTrainer, MADDPGStateBasedRecurrentTrainer
):
    """Recurrent MAD4PG trainer for a state-based architecture."""

    def __init__(
        self,
        agents: List[str],
        agent_types: List[str],
        policy_networks: Dict[str, snt.Module],
        critic_networks: Dict[str, snt.Module],
        target_policy_networks: Dict[str, snt.Module],
        target_critic_networks: Dict[str, snt.Module],
        policy_optimizer: Union[snt.Optimizer, Dict[str, snt.Optimizer]],
        critic_optimizer: Union[snt.Optimizer, Dict[str, snt.Optimizer]],
        discount: float,
        target_averaging: bool,
        target_update_period: int,
        target_update_rate: float,
        dataset: tf.data.Dataset,
        observation_networks: Dict[str, snt.Module],
        target_observation_networks: Dict[str, snt.Module],
        variable_client: VariableClient,
        counts: Dict[str, Any],
        agent_net_keys: Dict[str, str],
        max_gradient_norm: float = None,
        logger: loggers.Logger = None,
        bootstrap_n: int = 10,
    ):

        super().__init__(
            agents=agents,
            agent_types=agent_types,
            policy_networks=policy_networks,
            critic_networks=critic_networks,
            target_policy_networks=target_policy_networks,
            target_critic_networks=target_critic_networks,
            discount=discount,
            target_averaging=target_averaging,
            target_update_period=target_update_period,
            target_update_rate=target_update_rate,
            dataset=dataset,
            observation_networks=observation_networks,
            target_observation_networks=target_observation_networks,
            agent_net_keys=agent_net_keys,
            policy_optimizer=policy_optimizer,
            critic_optimizer=critic_optimizer,
            max_gradient_norm=max_gradient_norm,
            logger=logger,
            variable_client=variable_client,
            counts=counts,
            bootstrap_n=bootstrap_n,
        )


class MAD4PGStateBasedSingleActionCriticRecurrentTrainer(
    MAD4PGBaseRecurrentTrainer, MADDPGStateBasedSingleActionCriticRecurrentTrainer
):
    """Recurrent MAD4PG trainer for a state-based architecture."""

    def __init__(
        self,
        agents: List[str],
        agent_types: List[str],
        policy_networks: Dict[str, snt.Module],
        critic_networks: Dict[str, snt.Module],
        target_policy_networks: Dict[str, snt.Module],
        target_critic_networks: Dict[str, snt.Module],
        policy_optimizer: Union[snt.Optimizer, Dict[str, snt.Optimizer]],
        critic_optimizer: Union[snt.Optimizer, Dict[str, snt.Optimizer]],
        discount: float,
        target_averaging: bool,
        target_update_period: int,
        target_update_rate: float,
        dataset: tf.data.Dataset,
        observation_networks: Dict[str, snt.Module],
        target_observation_networks: Dict[str, snt.Module],
        variable_client: VariableClient,
        counts: Dict[str, Any],
        agent_net_keys: Dict[str, str],
        max_gradient_norm: float = None,
        logger: loggers.Logger = None,
        bootstrap_n: int = 10,
        learning_rate_scheduler_fn: Optional[Dict[str, Callable[[int], None]]] = None,
    ):

        super().__init__(
            agents=agents,
            agent_types=agent_types,
            policy_networks=policy_networks,
            critic_networks=critic_networks,
            target_policy_networks=target_policy_networks,
            target_critic_networks=target_critic_networks,
            discount=discount,
            target_averaging=target_averaging,
            target_update_period=target_update_period,
            target_update_rate=target_update_rate,
            dataset=dataset,
            observation_networks=observation_networks,
            target_observation_networks=target_observation_networks,
            agent_net_keys=agent_net_keys,
            policy_optimizer=policy_optimizer,
            critic_optimizer=critic_optimizer,
            max_gradient_norm=max_gradient_norm,
            logger=logger,
            variable_client=variable_client,
            counts=counts,
            bootstrap_n=bootstrap_n,
            learning_rate_scheduler_fn=learning_rate_scheduler_fn,
        )<|MERGE_RESOLUTION|>--- conflicted
+++ resolved
@@ -16,11 +16,7 @@
 
 """MAD4PG system trainer implementation."""
 
-<<<<<<< HEAD
-from typing import Callable, Dict, List, Optional, Union
-=======
-from typing import Any, Dict, List, Union
->>>>>>> 57ae3c85
+from typing import Any, Callable, Dict, List, Optional, Union
 
 import reverb
 import sonnet as snt
@@ -78,12 +74,7 @@
         agent_net_keys: Dict[str, str],
         max_gradient_norm: float = None,
         logger: loggers.Logger = None,
-<<<<<<< HEAD
-        checkpoint: bool = True,
-        checkpoint_subpath: str = "~/mava/",
         learning_rate_scheduler_fn: Optional[Dict[str, Callable[[int], None]]] = None,
-=======
->>>>>>> 57ae3c85
     ):
         """Initialise MAD4PG trainer
         Args:
@@ -110,24 +101,6 @@
                 extraction from raw observation.
             target_observation_networks: target observation
                 network.
-<<<<<<< HEAD
-            agent_net_keys: (dict, optional): specifies what network each agent uses.
-                Defaults to {}.
-            checkpoint_minute_interval (int): The number of minutes to wait between
-                checkpoints.
-            max_gradient_norm (float, optional): maximum allowed norm for gradients
-                before clipping is applied. Defaults to None.
-            counter (counting.Counter, optional): step counter object. Defaults to None.
-            logger (loggers.Logger, optional): logger object for logging trainer
-                statistics. Defaults to None.
-            checkpoint (bool, optional): whether to checkpoint networks. Defaults to
-                True.
-            checkpoint_subpath (str, optional): subdirectory for storing checkpoints.
-                Defaults to "~/mava/".
-            learning_rate_scheduler_fn: dict with two functions (one for the policy and
-                one for the critic optimizer), that takes in a trainer step t and
-                returns the current learning rate.
-=======
             variable_client: The client used to manage the variables.
             counts: step counter object.
             agent_net_keys: specifies what network each agent uses.
@@ -135,7 +108,9 @@
                 before clipping is applied.
             logger: logger object for logging trainer
                 statistics.
->>>>>>> 57ae3c85
+            learning_rate_scheduler_fn: dict with two functions (one for the policy and
+                one for the critic optimizer), that takes in a trainer step t and
+                returns the current learning rate.
         """
 
         """Initialise the decentralised MADDPG trainer."""
@@ -160,12 +135,7 @@
             agent_net_keys=agent_net_keys,
             max_gradient_norm=max_gradient_norm,
             logger=logger,
-<<<<<<< HEAD
-            checkpoint=checkpoint,
-            checkpoint_subpath=checkpoint_subpath,
             learning_rate_scheduler_fn=learning_rate_scheduler_fn,
-=======
->>>>>>> 57ae3c85
         )
 
     # Forward pass that calculates loss.
@@ -282,12 +252,7 @@
         agent_net_keys: Dict[str, str],
         max_gradient_norm: float = None,
         logger: loggers.Logger = None,
-<<<<<<< HEAD
-        checkpoint: bool = True,
-        checkpoint_subpath: str = "~/mava/",
         learning_rate_scheduler_fn: Optional[Dict[str, Callable[[int], None]]] = None,
-=======
->>>>>>> 57ae3c85
     ):
         """Initialise the decentralised MAD4PG trainer."""
         super().__init__(
@@ -309,14 +274,9 @@
             critic_optimizer=critic_optimizer,
             max_gradient_norm=max_gradient_norm,
             logger=logger,
-<<<<<<< HEAD
-            checkpoint=checkpoint,
-            checkpoint_subpath=checkpoint_subpath,
-            learning_rate_scheduler_fn=learning_rate_scheduler_fn,
-=======
             variable_client=variable_client,
             counts=counts,
->>>>>>> 57ae3c85
+            learning_rate_scheduler_fn=learning_rate_scheduler_fn,
         )
 
 
@@ -345,12 +305,7 @@
         agent_net_keys: Dict[str, str],
         max_gradient_norm: float = None,
         logger: loggers.Logger = None,
-<<<<<<< HEAD
-        checkpoint: bool = True,
-        checkpoint_subpath: str = "~/mava/",
         learning_rate_scheduler_fn: Optional[Dict[str, Callable[[int], None]]] = None,
-=======
->>>>>>> 57ae3c85
     ):
         """Initialise the centralised MAD4PG trainer."""
         super().__init__(
@@ -372,14 +327,9 @@
             critic_optimizer=critic_optimizer,
             max_gradient_norm=max_gradient_norm,
             logger=logger,
-<<<<<<< HEAD
-            checkpoint=checkpoint,
-            checkpoint_subpath=checkpoint_subpath,
-            learning_rate_scheduler_fn=learning_rate_scheduler_fn,
-=======
             variable_client=variable_client,
             counts=counts,
->>>>>>> 57ae3c85
+            learning_rate_scheduler_fn=learning_rate_scheduler_fn,
         )
 
 
@@ -408,12 +358,7 @@
         agent_net_keys: Dict[str, str],
         max_gradient_norm: float = None,
         logger: loggers.Logger = None,
-<<<<<<< HEAD
-        checkpoint: bool = True,
-        checkpoint_subpath: str = "~/mava/",
         learning_rate_scheduler_fn: Optional[Dict[str, Callable[[int], None]]] = None,
-=======
->>>>>>> 57ae3c85
     ):
         """Initialise the state-based MAD4PG trainer."""
         super().__init__(
@@ -435,14 +380,9 @@
             critic_optimizer=critic_optimizer,
             max_gradient_norm=max_gradient_norm,
             logger=logger,
-<<<<<<< HEAD
-            checkpoint=checkpoint,
-            checkpoint_subpath=checkpoint_subpath,
-            learning_rate_scheduler_fn=learning_rate_scheduler_fn,
-=======
             variable_client=variable_client,
             counts=counts,
->>>>>>> 57ae3c85
+            learning_rate_scheduler_fn=learning_rate_scheduler_fn,
         )
 
 
@@ -503,24 +443,6 @@
                 extraction from raw observation.
             target_observation_networks: target observation
                 network.
-<<<<<<< HEAD
-            agent_net_keys: (dict, optional): specifies what network each agent uses.
-                Defaults to {}.
-            checkpoint_minute_interval (int): The number of minutes to wait between
-                checkpoints.
-            max_gradient_norm (float, optional): maximum allowed norm for gradients
-                before clipping is applied. Defaults to None.
-            counter (counting.Counter, optional): step counter object. Defaults to None.
-            logger (loggers.Logger, optional): logger object for logging trainer
-                statistics. Defaults to None.
-            checkpoint (bool, optional): whether to checkpoint networks. Defaults to
-                True.
-            checkpoint_subpath (str, optional): subdirectory for storing checkpoints.
-                Defaults to "~/mava/".
-            learning_rate_scheduler_fn: dict with two functions (one for the policy and
-                one for the critic optimizer), that takes in a trainer step t and
-                returns the current learning rate.
-=======
             variable_client: The client used to manage the variables.
             counts: step counter object.
             agent_net_keys: specifies what network each agent uses.
@@ -528,7 +450,9 @@
                 before clipping is applied.
             logger: logger object for logging trainer
                 statistics.
->>>>>>> 57ae3c85
+            learning_rate_scheduler_fn: dict with two functions (one for the policy and
+                one for the critic optimizer), that takes in a trainer step t and
+                returns the current learning rate.
         """
 
         super().__init__(
@@ -838,6 +762,7 @@
         max_gradient_norm: float = None,
         logger: loggers.Logger = None,
         bootstrap_n: int = 10,
+        learning_rate_scheduler_fn: Optional[Dict[str, Callable[[int], None]]] = None,
     ):
 
         super().__init__(
@@ -862,6 +787,7 @@
             variable_client=variable_client,
             counts=counts,
             bootstrap_n=bootstrap_n,
+            learning_rate_scheduler_fn=learning_rate_scheduler_fn,
         )
 
 
@@ -893,7 +819,6 @@
         max_gradient_norm: float = None,
         logger: loggers.Logger = None,
         bootstrap_n: int = 10,
-        learning_rate_scheduler_fn: Optional[Dict[str, Callable[[int], None]]] = None,
     ):
 
         super().__init__(
@@ -918,5 +843,4 @@
             variable_client=variable_client,
             counts=counts,
             bootstrap_n=bootstrap_n,
-            learning_rate_scheduler_fn=learning_rate_scheduler_fn,
         )