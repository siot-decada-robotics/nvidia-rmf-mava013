# python3
# Copyright 2021 InstaDeep Ltd. All rights reserved.
#
# Licensed under the Apache License, Version 2.0 (the "License");
# you may not use this file except in compliance with the License.
# You may obtain a copy of the License at
#
#     http://www.apache.org/licenses/LICENSE-2.0
#
# Unless required by applicable law or agreed to in writing, software
# distributed under the License is distributed on an "AS IS" BASIS,
# WITHOUT WARRANTIES OR CONDITIONS OF ANY KIND, either express or implied.
# See the License for the specific language governing permissions and
# limitations under the License.


"""MAD4PG trainer implementation."""

from typing import Any, Dict, List

import sonnet as snt
import tensorflow as tf
from acme.tf import losses
from acme.utils import counting, loggers

from mava.systems.tf.maddpg.training import (
    BaseMADDPGTrainer,
    CentralisedMADDPGTrainer,
    DecentralisedMADDPGTrainer,
    StateBasedMADDPGTrainer,
)


class BaseMAD4PGTrainer(BaseMADDPGTrainer):
    """MAD4PG trainer.
    This is the trainer component of a MAD4PG system. IE it takes a dataset as input
    and implements update functionality to learn from this dataset.
    """

    def __init__(
        self,
        agents: List[str],
        agent_types: List[str],
        policy_networks: Dict[str, snt.Module],
        critic_networks: Dict[str, snt.Module],
        target_policy_networks: Dict[str, snt.Module],
        target_critic_networks: Dict[str, snt.Module],
        discount: float,
        target_update_period: int,
        dataset: tf.data.Dataset,
        observation_networks: Dict[str, snt.Module],
        target_observation_networks: Dict[str, snt.Module],
        shared_weights: bool = False,
        policy_optimizer: snt.Optimizer = None,
        critic_optimizer: snt.Optimizer = None,
        clipping: bool = True,
        counter: counting.Counter = None,
        logger: loggers.Logger = None,
        checkpoint: bool = True,
        checkpoint_subpath: str = "~/mava/",
    ):
        """Initializes the learner.
        Args:
          policy_network: the online (optimized) policy.
          critic_network: the online critic.
          target_policy_network: the target policy (which lags behind the online
            policy).
          target_critic_network: the target critic.
          discount: discount to use for TD updates.
          target_update_period: number of learner steps to perform before updating
            the target networks.
          dataset: dataset to learn from, whether fixed or from a replay buffer
            (see `acme.datasets.reverb.make_dataset` documentation).
          observation_network: an optional online network to process observations
            before the policy and the critic.
          target_observation_network: the target observation network.
          policy_optimizer: the optimizer to be applied to the DPG (policy) loss.
          critic_optimizer: the optimizer to be applied to the critic loss.
          clipping: whether to clip gradients by global norm.
          counter: counter object used to keep track of steps.
          logger: logger object to be used by learner.
          checkpoint: boolean indicating whether to checkpoint the learner.
        """

<<<<<<< HEAD
        self._agents = agents
        self._agent_types = agent_types
        self._shared_weights = shared_weights

        # Store online and target networks.
        self._policy_networks = policy_networks
        self._critic_networks = critic_networks
        self._target_policy_networks = target_policy_networks
        self._target_critic_networks = target_critic_networks

        # Ensure obs and target networks are sonnet modules
        self._observation_networks = {
            k: tf2_utils.to_sonnet_module(v) for k, v in observation_networks.items()
        }
        self._target_observation_networks = {
            k: tf2_utils.to_sonnet_module(v)
            for k, v in target_observation_networks.items()
        }

        # General learner book-keeping and loggers.
        self._counter = counter or counting.Counter()
        self._logger = logger or loggers.make_default_logger("trainer")

        # Other learner parameters.
        self._discount = discount
        self._clipping = clipping

        # Necessary to track when to update target networks.
        self._num_steps = tf.Variable(0, dtype=tf.int32)
        self._target_update_period = target_update_period

        # Create an iterator to go through the dataset.
        # TODO(b/155086959): Fix type stubs and remove.
        self._iterator = iter(dataset)  # pytype: disable=wrong-arg-types

        # Create optimizers if they aren't given.
        self._critic_optimizer = critic_optimizer or snt.optimizers.Adam(1e-4)
        self._policy_optimizer = policy_optimizer or snt.optimizers.Adam(1e-4)

        # Dictionary with network keys for each agent.
        self.agent_net_keys = {agent: agent for agent in self._agents}
        if self._shared_weights:
            self.agent_net_keys = {agent: agent.split("_")[0] for agent in self._agents}

        self.unique_net_keys = self._agent_types if shared_weights else self._agents

        # Expose the variables.
        policy_networks_to_expose = {}
        self._system_network_variables: Dict[str, Dict[str, snt.Module]] = {
            "critic": {},
            "policy": {},
        }
        for agent_key in self.unique_net_keys:
            policy_network_to_expose = snt.Sequential(
                [
                    self._target_observation_networks[agent_key],
                    self._target_policy_networks[agent_key],
                ]
            )
            policy_networks_to_expose[agent_key] = policy_network_to_expose
            self._system_network_variables["critic"][
                agent_key
            ] = target_critic_networks[agent_key].variables
            self._system_network_variables["policy"][
                agent_key
            ] = policy_network_to_expose.variables

        # Create checkpointer
        self._system_checkpointer = {}
        if checkpoint:
            for agent_key in self.unique_net_keys:
                objects_to_save = {
                    "counter": self._counter,
                    "policy": self._policy_networks[agent_key],
                    "critic": self._critic_networks[agent_key],
                    "observation": self._observation_networks[agent_key],
                    "target_policy": self._target_policy_networks[agent_key],
                    "target_critic": self._target_critic_networks[agent_key],
                    "target_observation": self._target_observation_networks[agent_key],
                    "policy_optimizer": self._policy_optimizer,
                    "critic_optimizer": self._critic_optimizer,
                    "num_steps": self._num_steps,
                }

                checkpointer_dir = os.path.join(checkpoint_subpath, agent_key)
                checkpointer = tf2_savers.Checkpointer(
                    time_delta_minutes=1,
                    add_uid=False,
                    directory=checkpointer_dir,
                    objects_to_save=objects_to_save,
                    enable_checkpointing=True,
                )
                self._system_checkpointer[agent_key] = checkpointer
        # Do not record timestamps until after the first learning step is done.
        # This is to avoid including the time it takes for actors to come online and
        # fill the replay buffer.
        self._timestamp = None

    def _update_target_networks(self) -> None:
        for key in self.unique_net_keys:
            # Update target network.
            online_variables = (
                *self._observation_networks[key].variables,
                *self._critic_networks[key].variables,
                *self._policy_networks[key].variables,
            )
            target_variables = (
                *self._target_observation_networks[key].variables,
                *self._target_critic_networks[key].variables,
                *self._target_policy_networks[key].variables,
            )

            # Make online -> target network update ops.
            if tf.math.mod(self._num_steps, self._target_update_period) == 0:
                for src, dest in zip(online_variables, target_variables):
                    dest.assign(src)
            self._num_steps.assign_add(1)

    def _transform_observations(
        self, obs: Dict[str, np.ndarray], next_obs: Dict[str, np.ndarray]
    ) -> Tuple[Dict[str, np.ndarray], Dict[str, np.ndarray]]:
        o_tm1 = {}
        o_t = {}
        for agent in self._agents:
            agent_key = self.agent_net_keys[agent]
            o_tm1[agent] = self._observation_networks[agent_key](obs[agent].observation)
            o_t[agent] = self._target_observation_networks[agent_key](
                next_obs[agent].observation
            )
            # This stop_gradient prevents gradients to propagate into the target
            # observation network. In addition, since the online policy network is
            # evaluated at o_t, this also means the policy loss does not influence
            # the observation network training.
            o_t[agent] = tree.map_structure(tf.stop_gradient, o_t[agent])
        return o_tm1, o_t

    def _get_critic_feed(
        self,
        o_tm1_trans: Dict[str, np.ndarray],
        o_t_trans: Dict[str, np.ndarray],
        a_tm1: Dict[str, np.ndarray],
        a_t: Dict[str, np.ndarray],
        e_tm1: Dict[str, np.ndarray],
        e_t: Dict[str, np.array],
        agent: str,
    ) -> Tuple[tf.Tensor, tf.Tensor, tf.Tensor, tf.Tensor]:

        # Decentralised critic
        o_tm1_feed = o_tm1_trans[agent]
        o_t_feed = o_t_trans[agent]
        a_tm1_feed = a_tm1[agent]
        a_t_feed = a_t[agent]
        return o_tm1_feed, o_t_feed, a_tm1_feed, a_t_feed

    def _get_dpg_feed(
        self,
        a_t: Dict[str, np.ndarray],
        dpg_a_t: np.ndarray,
        agent: str,
    ) -> tf.Tensor:
        # Decentralised DPG
        dpg_a_t_feed = dpg_a_t
        return dpg_a_t_feed

    def _policy_actions(self, next_obs: Dict[str, np.ndarray]) -> Any:
        actions = {}
        for agent in self._agents:
            agent_key = self.agent_net_keys[agent]
            next_observation = next_obs[agent]
            actions[agent] = self._target_policy_networks[agent_key](next_observation)
        return actions

    @tf.function
    def _step(
        self,
    ) -> Dict[str, Dict[str, Any]]:
        # Update the target networks
        self._update_target_networks()

        # Get data from replay (dropping extras if any). Note there is no
        # extra data here because we do not insert any into Reverb.
        inputs = next(self._iterator)

        self._forward(inputs)

        self._backward()

        # Log losses per agent
        return train_utils.map_losses_per_agent_ac(
            self.critic_losses, self.policy_losses
=======
        super().__init__(
            agents=agents,
            agent_types=agent_types,
            policy_networks=policy_networks,
            critic_networks=critic_networks,
            target_policy_networks=target_policy_networks,
            target_critic_networks=target_critic_networks,
            discount=discount,
            target_update_period=target_update_period,
            dataset=dataset,
            observation_networks=observation_networks,
            target_observation_networks=target_observation_networks,
            shared_weights=shared_weights,
            policy_optimizer=policy_optimizer,
            critic_optimizer=critic_optimizer,
            clipping=clipping,
            counter=counter,
            logger=logger,
            checkpoint=checkpoint,
            checkpoint_subpath=checkpoint_subpath,
>>>>>>> 66357615
        )

    # Forward pass that calculates loss.
    def _forward(self, inputs: Any) -> None:
        # Unpack input data as follows:
        # o_tm1 = dictionary of observations one for each agent
        # a_tm1 = dictionary of actions taken from obs in o_tm1
        # e_tm1 [Optional] = extra data for timestep t-1
        # that the agents persist in replay.
        # r_t = dictionary of rewards or rewards sequences
        #   (if using N step transitions) ensuing from actions a_tm1
        # d_t = environment discount ensuing from actions a_tm1.
        #   This discount is applied to future rewards after r_t.
        # o_t = dictionary of next observations or next observation sequences
        # e_t [Optional] = extra data for timestep t that the agents persist in replay.
        o_tm1, a_tm1, e_tm1, r_t, d_t, o_t, e_t = inputs.data

        # Do forward passes through the networks and calculate the losses
        with tf.GradientTape(persistent=True) as tape:
            policy_losses = {}
            critic_losses = {}

            o_tm1_trans, o_t_trans = self._transform_observations(o_tm1, o_t)
            a_t = self._target_policy_actions(o_t_trans)

            for agent in self._agents:
                agent_key = self.agent_net_keys[agent]

                # Cast the additional discount to match the environment discount dtype.
                discount = tf.cast(self._discount, dtype=d_t[agent].dtype)

                # Get critic feed
                o_tm1_feed, o_t_feed, a_tm1_feed, a_t_feed = self._get_critic_feed(
                    o_tm1_trans=o_tm1_trans,
                    o_t_trans=o_t_trans,
                    a_tm1=a_tm1,
                    a_t=a_t,
                    e_tm1=e_tm1,
                    e_t=e_t,
                    agent=agent,
                )

                # Critic learning.
                q_tm1 = self._critic_networks[agent_key](o_tm1_feed, a_tm1_feed)
                q_t = self._target_critic_networks[agent_key](o_t_feed, a_t_feed)

                # Critic loss.
                critic_loss = losses.categorical(
                    q_tm1, r_t[agent], discount * d_t[agent], q_t
                )
                # Actor learning.
                o_t_agent_feed = o_t_trans[agent]
                dpg_a_t = self._policy_networks[agent_key](o_t_agent_feed)

                # Get dpg actions
                dpg_a_t_feed = self._get_dpg_feed(a_t, dpg_a_t, agent)

                # Get dpg Q values.
                dpg_z_t = self._critic_networks[agent_key](o_t_feed, dpg_a_t_feed)
                dpg_q_t = dpg_z_t.mean()

                # Actor loss. If clipping is true use dqda clipping and clip the norm.
                dqda_clipping = 1.0 if self._clipping else None

                policy_loss = losses.dpg(
                    dpg_q_t,
                    dpg_a_t,
                    tape=tape,
                    dqda_clipping=dqda_clipping,
                    clip_norm=self._clipping,
                )
                policy_loss = tf.reduce_mean(policy_loss, axis=0)
                policy_losses[agent] = policy_loss

                critic_loss = tf.reduce_mean(critic_loss, axis=0)
                critic_losses[agent] = critic_loss

        self.policy_losses = policy_losses
        self.critic_losses = critic_losses
        self.tape = tape


class DecentralisedMAD4PGTrainer(BaseMAD4PGTrainer, DecentralisedMADDPGTrainer):
    """MAD4PG trainer.
    This is the trainer component of a MAD4PG system. IE it takes a dataset as input
    and implements update functionality to learn from this dataset.
    """

    def __init__(
        self,
        agents: List[str],
        agent_types: List[str],
        policy_networks: Dict[str, snt.Module],
        critic_networks: Dict[str, snt.Module],
        target_policy_networks: Dict[str, snt.Module],
        target_critic_networks: Dict[str, snt.Module],
        discount: float,
        target_update_period: int,
        dataset: tf.data.Dataset,
        observation_networks: Dict[str, snt.Module],
        target_observation_networks: Dict[str, snt.Module],
        shared_weights: bool = False,
        policy_optimizer: snt.Optimizer = None,
        critic_optimizer: snt.Optimizer = None,
        clipping: bool = True,
        counter: counting.Counter = None,
        logger: loggers.Logger = None,
        checkpoint: bool = True,
        checkpoint_subpath: str = "~/mava/",
    ):
        """Initializes the learner.
        Args:
          policy_network: the online (optimized) policy.
          critic_network: the online critic.
          target_policy_network: the target policy (which lags behind the online
            policy).
          target_critic_network: the target critic.
          discount: discount to use for TD updates.
          target_update_period: number of learner steps to perform before updating
            the target networks.
          dataset: dataset to learn from, whether fixed or from a replay buffer
            (see `acme.datasets.reverb.make_dataset` documentation).
          observation_network: an optional online network to process observations
            before the policy and the critic.
          target_observation_network: the target observation network.
          policy_optimizer: the optimizer to be applied to the DPG (policy) loss.
          critic_optimizer: the optimizer to be applied to the critic loss.
          clipping: whether to clip gradients by global norm.
          counter: counter object used to keep track of steps.
          logger: logger object to be used by learner.
          checkpoint: boolean indicating whether to checkpoint the learner.
        """

        super().__init__(
            agents=agents,
            agent_types=agent_types,
            policy_networks=policy_networks,
            critic_networks=critic_networks,
            target_policy_networks=target_policy_networks,
            target_critic_networks=target_critic_networks,
            discount=discount,
            target_update_period=target_update_period,
            dataset=dataset,
            observation_networks=observation_networks,
            target_observation_networks=target_observation_networks,
            shared_weights=shared_weights,
            policy_optimizer=policy_optimizer,
            critic_optimizer=critic_optimizer,
            clipping=clipping,
            counter=counter,
            logger=logger,
            checkpoint=checkpoint,
            checkpoint_subpath=checkpoint_subpath,
        )


class CentralisedMAD4PGTrainer(BaseMAD4PGTrainer, CentralisedMADDPGTrainer):
    """MAD4PG trainer.
    This is the trainer component of a MAD4PG system. IE it takes a dataset as input
    and implements update functionality to learn from this dataset.
    """

    def __init__(
        self,
        agents: List[str],
        agent_types: List[str],
        policy_networks: Dict[str, snt.Module],
        critic_networks: Dict[str, snt.Module],
        target_policy_networks: Dict[str, snt.Module],
        target_critic_networks: Dict[str, snt.Module],
        discount: float,
        target_update_period: int,
        dataset: tf.data.Dataset,
        observation_networks: Dict[str, snt.Module],
        target_observation_networks: Dict[str, snt.Module],
        shared_weights: bool = False,
        policy_optimizer: snt.Optimizer = None,
        critic_optimizer: snt.Optimizer = None,
        clipping: bool = True,
        counter: counting.Counter = None,
        logger: loggers.Logger = None,
        checkpoint: bool = True,
        checkpoint_subpath: str = "~/mava/",
    ):
        """Initializes the learner.
        Args:
          policy_network: the online (optimized) policy.
          critic_network: the online critic.
          target_policy_network: the target policy (which lags behind the online
            policy).
          target_critic_network: the target critic.
          discount: discount to use for TD updates.
          target_update_period: number of learner steps to perform before updating
            the target networks.
          dataset: dataset to learn from, whether fixed or from a replay buffer
            (see `acme.datasets.reverb.make_dataset` documentation).
          observation_network: an optional online network to process observations
            before the policy and the critic.
          target_observation_network: the target observation network.
          policy_optimizer: the optimizer to be applied to the DPG (policy) loss.
          critic_optimizer: the optimizer to be applied to the critic loss.
          clipping: whether to clip gradients by global norm.
          counter: counter object used to keep track of steps.
          logger: logger object to be used by learner.
          checkpoint: boolean indicating whether to checkpoint the learner.
        """

        super().__init__(
            agents=agents,
            agent_types=agent_types,
            policy_networks=policy_networks,
            critic_networks=critic_networks,
            target_policy_networks=target_policy_networks,
            target_critic_networks=target_critic_networks,
            discount=discount,
            target_update_period=target_update_period,
            dataset=dataset,
            observation_networks=observation_networks,
            target_observation_networks=target_observation_networks,
            shared_weights=shared_weights,
            policy_optimizer=policy_optimizer,
            critic_optimizer=critic_optimizer,
            clipping=clipping,
            counter=counter,
            logger=logger,
            checkpoint=checkpoint,
            checkpoint_subpath=checkpoint_subpath,
        )


class StateBasedMAD4PGTrainer(BaseMAD4PGTrainer, StateBasedMADDPGTrainer):
    """MAD4PG trainer.
    This is the trainer component of a MAD4PG system. IE it takes a dataset as input
    and implements update functionality to learn from this dataset.
    """

    def __init__(
        self,
        agents: List[str],
        agent_types: List[str],
        policy_networks: Dict[str, snt.Module],
        critic_networks: Dict[str, snt.Module],
        target_policy_networks: Dict[str, snt.Module],
        target_critic_networks: Dict[str, snt.Module],
        discount: float,
        target_update_period: int,
        dataset: tf.data.Dataset,
        observation_networks: Dict[str, snt.Module],
        target_observation_networks: Dict[str, snt.Module],
        shared_weights: bool = False,
        policy_optimizer: snt.Optimizer = None,
        critic_optimizer: snt.Optimizer = None,
        clipping: bool = True,
        counter: counting.Counter = None,
        logger: loggers.Logger = None,
        checkpoint: bool = True,
        checkpoint_subpath: str = "~/mava/",
    ):
        """Initializes the learner.
        Args:
          policy_network: the online (optimized) policy.
          critic_network: the online critic.
          target_policy_network: the target policy (which lags behind the online
            policy).
          target_critic_network: the target critic.
          discount: discount to use for TD updates.
          target_update_period: number of learner steps to perform before updating
            the target networks.
          dataset: dataset to learn from, whether fixed or from a replay buffer
            (see `acme.datasets.reverb.make_dataset` documentation).
          observation_network: an optional online network to process observations
            before the policy and the critic.
          target_observation_network: the target observation network.
          policy_optimizer: the optimizer to be applied to the DPG (policy) loss.
          critic_optimizer: the optimizer to be applied to the critic loss.
          clipping: whether to clip gradients by global norm.
          counter: counter object used to keep track of steps.
          logger: logger object to be used by learner.
          checkpoint: boolean indicating whether to checkpoint the learner.
        """

        super().__init__(
            agents=agents,
            agent_types=agent_types,
            policy_networks=policy_networks,
            critic_networks=critic_networks,
            target_policy_networks=target_policy_networks,
            target_critic_networks=target_critic_networks,
            discount=discount,
            target_update_period=target_update_period,
            dataset=dataset,
            observation_networks=observation_networks,
            target_observation_networks=target_observation_networks,
            shared_weights=shared_weights,
            policy_optimizer=policy_optimizer,
            critic_optimizer=critic_optimizer,
            clipping=clipping,
            counter=counter,
            logger=logger,
            checkpoint=checkpoint,
            checkpoint_subpath=checkpoint_subpath,
        )<|MERGE_RESOLUTION|>--- conflicted
+++ resolved
@@ -16,22 +16,25 @@
 
 """MAD4PG trainer implementation."""
 
-from typing import Any, Dict, List
-
+import copy
+import os
+import time
+from typing import Any, Dict, List, Sequence, Tuple
+
+import numpy as np
 import sonnet as snt
 import tensorflow as tf
+import tree
 from acme.tf import losses
+from acme.tf import savers as tf2_savers
+from acme.tf import utils as tf2_utils
 from acme.utils import counting, loggers
 
-from mava.systems.tf.maddpg.training import (
-    BaseMADDPGTrainer,
-    CentralisedMADDPGTrainer,
-    DecentralisedMADDPGTrainer,
-    StateBasedMADDPGTrainer,
-)
-
-
-class BaseMAD4PGTrainer(BaseMADDPGTrainer):
+import mava
+from mava.utils import training_utils as train_utils
+
+
+class BaseMAD4PGTrainer(mava.Trainer):
     """MAD4PG trainer.
     This is the trainer component of a MAD4PG system. IE it takes a dataset as input
     and implements update functionality to learn from this dataset.
@@ -82,7 +85,6 @@
           checkpoint: boolean indicating whether to checkpoint the learner.
         """
 
-<<<<<<< HEAD
         self._agents = agents
         self._agent_types = agent_types
         self._shared_weights = shared_weights
@@ -115,7 +117,6 @@
         self._target_update_period = target_update_period
 
         # Create an iterator to go through the dataset.
-        # TODO(b/155086959): Fix type stubs and remove.
         self._iterator = iter(dataset)  # pytype: disable=wrong-arg-types
 
         # Create optimizers if they aren't given.
@@ -273,28 +274,6 @@
         # Log losses per agent
         return train_utils.map_losses_per_agent_ac(
             self.critic_losses, self.policy_losses
-=======
-        super().__init__(
-            agents=agents,
-            agent_types=agent_types,
-            policy_networks=policy_networks,
-            critic_networks=critic_networks,
-            target_policy_networks=target_policy_networks,
-            target_critic_networks=target_critic_networks,
-            discount=discount,
-            target_update_period=target_update_period,
-            dataset=dataset,
-            observation_networks=observation_networks,
-            target_observation_networks=target_observation_networks,
-            shared_weights=shared_weights,
-            policy_optimizer=policy_optimizer,
-            critic_optimizer=critic_optimizer,
-            clipping=clipping,
-            counter=counter,
-            logger=logger,
-            checkpoint=checkpoint,
-            checkpoint_subpath=checkpoint_subpath,
->>>>>>> 66357615
         )
 
     # Forward pass that calculates loss.
@@ -318,7 +297,7 @@
             critic_losses = {}
 
             o_tm1_trans, o_t_trans = self._transform_observations(o_tm1, o_t)
-            a_t = self._target_policy_actions(o_t_trans)
+            a_t = self._policy_actions(o_t_trans)
 
             for agent in self._agents:
                 agent_key = self.agent_net_keys[agent]
@@ -376,8 +355,76 @@
         self.critic_losses = critic_losses
         self.tape = tape
 
-
-class DecentralisedMAD4PGTrainer(BaseMAD4PGTrainer, DecentralisedMADDPGTrainer):
+    # Backward pass that calculates gradients and updates network.
+    def _backward(self) -> None:
+        # Calculate the gradients and update the networks
+        policy_losses = self.policy_losses
+        critic_losses = self.critic_losses
+        tape = self.tape
+        for agent in self._agents:
+            agent_key = self.agent_net_keys[agent]
+
+            # Get trainable variables.
+            policy_variables = (
+                self._observation_networks[agent_key].trainable_variables
+                + self._policy_networks[agent_key].trainable_variables
+            )
+            critic_variables = (
+                # In this agent, the critic loss trains the observation network.
+                self._observation_networks[agent_key].trainable_variables
+                + self._critic_networks[agent_key].trainable_variables
+            )
+
+            # Compute gradients.
+            # Note: Warning "WARNING:tensorflow:Calling GradientTape.gradient
+            #  on a persistent tape inside its context is significantly less efficient
+            #  than calling it outside the context." caused by losses.dpg, which calls
+            #  tape.gradient.
+            policy_gradients = tape.gradient(policy_losses[agent], policy_variables)
+            critic_gradients = tape.gradient(critic_losses[agent], critic_variables)
+
+            # Maybe clip gradients.
+            if self._clipping:
+                policy_gradients = tf.clip_by_global_norm(policy_gradients, 40.0)[0]
+                critic_gradients = tf.clip_by_global_norm(critic_gradients, 40.0)[0]
+
+            # Apply gradients.
+            self._policy_optimizer.apply(policy_gradients, policy_variables)
+            self._critic_optimizer.apply(critic_gradients, critic_variables)
+        train_utils.safe_del(self, "tape")
+
+    def step(self) -> None:
+        # Run the learning step.
+        fetches = self._step()
+
+        # Compute elapsed time.
+        timestamp = time.time()
+        if self._timestamp:
+            elapsed_time = timestamp - self._timestamp
+        else:
+            elapsed_time = 0
+        self._timestamp = timestamp  # type: ignore
+
+        # Update our counts and record it.
+        counts = self._counter.increment(steps=1, walltime=elapsed_time)
+        fetches.update(counts)
+
+        train_utils.checkpoint_networks(self._system_checkpointer)
+
+        self._logger.write(fetches)
+
+    def get_variables(self, names: Sequence[str]) -> Dict[str, Dict[str, np.ndarray]]:
+        variables: Dict[str, Dict[str, np.ndarray]] = {}
+        for network_type in names:
+            variables[network_type] = {}
+            for agent in self.unique_net_keys:
+                variables[network_type][agent] = tf2_utils.to_numpy(
+                    self._system_network_variables[network_type][agent]
+                )
+        return variables
+
+
+class DecentralisedMAD4PGTrainer(BaseMAD4PGTrainer):
     """MAD4PG trainer.
     This is the trainer component of a MAD4PG system. IE it takes a dataset as input
     and implements update functionality to learn from this dataset.
@@ -451,7 +498,7 @@
         )
 
 
-class CentralisedMAD4PGTrainer(BaseMAD4PGTrainer, CentralisedMADDPGTrainer):
+class CentralisedMAD4PGTrainer(BaseMAD4PGTrainer):
     """MAD4PG trainer.
     This is the trainer component of a MAD4PG system. IE it takes a dataset as input
     and implements update functionality to learn from this dataset.
@@ -524,8 +571,40 @@
             checkpoint_subpath=checkpoint_subpath,
         )
 
-
-class StateBasedMAD4PGTrainer(BaseMAD4PGTrainer, StateBasedMADDPGTrainer):
+    def _get_critic_feed(
+        self,
+        o_tm1_trans: Dict[str, np.ndarray],
+        o_t_trans: Dict[str, np.ndarray],
+        a_tm1: Dict[str, np.ndarray],
+        a_t: Dict[str, np.ndarray],
+        e_tm1: Dict[str, np.ndarray],
+        e_t: Dict[str, np.array],
+        agent: str,
+    ) -> Tuple[tf.Tensor, tf.Tensor, tf.Tensor, tf.Tensor]:
+
+        # Centralised based
+        o_tm1_feed = tf.stack([x for x in o_tm1_trans.values()], 1)
+        o_t_feed = tf.stack([x for x in o_t_trans.values()], 1)
+        a_tm1_feed = tf.stack([x for x in a_tm1.values()], 1)
+        a_t_feed = tf.stack([x for x in a_t.values()], 1)
+        return o_tm1_feed, o_t_feed, a_tm1_feed, a_t_feed
+
+    def _get_dpg_feed(
+        self,
+        a_t: Dict[str, np.ndarray],
+        dpg_a_t: np.ndarray,
+        agent: str,
+    ) -> tf.Tensor:
+        # Centralised and StateBased DPG
+        # Note (dries): Copy has to be made because the input
+        # variables cannot be changed.
+        dpg_a_t_feed = copy.copy(a_t)
+        dpg_a_t_feed[agent] = dpg_a_t
+        tree.map_structure(tf.stop_gradient, dpg_a_t_feed)
+        return dpg_a_t_feed
+
+
+class StateBasedMAD4PGTrainer(BaseMAD4PGTrainer):
     """MAD4PG trainer.
     This is the trainer component of a MAD4PG system. IE it takes a dataset as input
     and implements update functionality to learn from this dataset.
@@ -596,4 +675,36 @@
             logger=logger,
             checkpoint=checkpoint,
             checkpoint_subpath=checkpoint_subpath,
-        )+        )
+
+    def _get_critic_feed(
+        self,
+        o_tm1_trans: Dict[str, np.ndarray],
+        o_t_trans: Dict[str, np.ndarray],
+        a_tm1: Dict[str, np.ndarray],
+        a_t: Dict[str, np.ndarray],
+        e_tm1: Dict[str, np.ndarray],
+        e_t: Dict[str, np.array],
+        agent: str,
+    ) -> Tuple[tf.Tensor, tf.Tensor, tf.Tensor, tf.Tensor]:
+        # State based
+        o_tm1_feed = e_tm1["env_state"]
+        o_t_feed = e_t["env_state"]
+        a_tm1_feed = tf.stack([x for x in a_tm1.values()], 1)
+        a_t_feed = tf.stack([x for x in a_t.values()], 1)
+        return o_tm1_feed, o_t_feed, a_tm1_feed, a_t_feed
+
+    def _get_dpg_feed(
+        self,
+        a_t: Dict[str, np.ndarray],
+        dpg_a_t: np.ndarray,
+        agent: str,
+    ) -> tf.Tensor:
+        # Centralised and StateBased DPG
+        # Note (dries): Copy has to be made because the input
+        # variables cannot be changed.
+        dpg_a_t_feed = copy.copy(a_t)
+        dpg_a_t_feed[agent] = dpg_a_t
+        tree.map_structure(tf.stop_gradient, dpg_a_t_feed)
+
+        return dpg_a_t_feed