# python3
# Copyright 2021 InstaDeep Ltd. All rights reserved.
#
# Licensed under the Apache License, Version 2.0 (the "License");
# you may not use this file except in compliance with the License.
# You may obtain a copy of the License at
#
#     http://www.apache.org/licenses/LICENSE-2.0
#
# Unless required by applicable law or agreed to in writing, software
# distributed under the License is distributed on an "AS IS" BASIS,
# WITHOUT WARRANTIES OR CONDITIONS OF ANY KIND, either express or implied.
# See the License for the specific language governing permissions and
# limitations under the License.

"""MAD4PG system implementation."""

from typing import Callable, Dict, List, Optional, Type, Union

import dm_env
import sonnet as snt
from acme import specs as acme_specs

from mava import core
from mava import specs as mava_specs
from mava.components.tf.architectures import DecentralisedQValueActorCritic
from mava.environment_loop import ParallelEnvironmentLoop
from mava.systems.tf.mad4pg import training
from mava.systems.tf.maddpg.execution import MADDPGFeedForwardExecutor
from mava.systems.tf.maddpg.system import MADDPG
from mava.utils import enums
from mava.utils.loggers import MavaLogger


class MAD4PG(MADDPG):
    """MAD4PG system."""

    """TODO: Implement faster adders to speed up training times when
    using multiple trainers with non-shared weights."""

    def __init__(
        self,
        environment_factory: Callable[[bool], dm_env.Environment],
        network_factory: Callable[[acme_specs.BoundedArray], Dict[str, snt.Module]],
        logger_factory: Callable[[str], MavaLogger] = None,
        architecture: Type[
            DecentralisedQValueActorCritic
        ] = DecentralisedQValueActorCritic,
        trainer_fn: Union[
            Type[training.MAD4PGBaseTrainer],
            Type[training.MAD4PGBaseRecurrentTrainer],
        ] = training.MAD4PGDecentralisedTrainer,
        executor_fn: Type[core.Executor] = MADDPGFeedForwardExecutor,
        num_executors: int = 1,
        environment_spec: mava_specs.MAEnvironmentSpec = None,
        trainer_networks: Union[
            Dict[str, List], enums.Trainer
        ] = enums.Trainer.single_trainer,
        network_sampling_setup: Union[
            List, enums.NetworkSampler
        ] = enums.NetworkSampler.fixed_agent_networks,
        shared_weights: bool = True,
        discount: float = 0.99,
        batch_size: int = 256,
        prefetch_size: int = 4,
        target_averaging: bool = False,
        target_update_period: int = 100,
        target_update_rate: Optional[float] = None,
        executor_variable_update_period: int = 1000,
        min_replay_size: int = 1000,
        max_replay_size: int = 1000000,
        samples_per_insert: Optional[float] = 32.0,
        policy_optimizer: Union[
            snt.Optimizer, Dict[str, snt.Optimizer]
        ] = snt.optimizers.Adam(learning_rate=1e-4),
        critic_optimizer: snt.Optimizer = snt.optimizers.Adam(learning_rate=1e-4),
        n_step: int = 5,
        sequence_length: int = 20,
        period: int = 20,
        bootstrap_n: int = 10,
        max_gradient_norm: float = None,
        checkpoint: bool = True,
        checkpoint_minute_interval: int = 5,
        checkpoint_subpath: str = "~/mava/",
        logger_config: Dict = {},
        train_loop_fn: Callable = ParallelEnvironmentLoop,
        eval_loop_fn: Callable = ParallelEnvironmentLoop,
        train_loop_fn_kwargs: Dict = {},
        eval_loop_fn_kwargs: Dict = {},
<<<<<<< HEAD
        learning_rate_scheduler_fn: Optional[Dict[str, Callable[[int], None]]] = None,
=======
        termination_condition: Optional[Dict[str, int]] = None,
>>>>>>> 57ae3c85
    ):
        """Initialise the system

        Args:
            environment_factory: function to
                instantiate an environment.
            network_factory: function to instantiate system networks.
            logger_factory: function to
                instantiate a system logger.
            architecture:
                system architecture, e.g. decentralised or centralised.
            trainer_fn: training type
                associated with executor and architecture, e.g. centralised training.
            executor_fn: executor type, e.g.
                feedforward or recurrent.
            num_executors: number of executor processes to run in
                parallel..
            environment_spec: description of
                the action, observation spaces etc. for each agent in the system.
            trainer_networks: networks each trainer trains on.
            network_sampling_setup: List of networks that are randomly
                sampled from by the executors at the start of an environment run.
                enums.NetworkSampler settings:
                fixed_agent_networks: Keeps the networks
                used by each agent fixed throughout training.
                random_agent_networks: Creates N network policies, where N is the
                number of agents. Randomly select policies from this sets for each
                agent at the start of a episode. This sampling is done with
                replacement so the same policy can be selected for more than one
                agent for a given episode.
                Custom list: Alternatively one can specify a custom nested list,
                with network keys in, that will be used by the executors at
                the start of each episode to sample networks for each agent.
            shared_weights: whether agents should share weights or not.
                When network_sampling_setup are provided the value of shared_weights is
                ignored.
            discount: discount factor to use for TD updates.
            batch_size: sample batch size for updates.
            prefetch_size: size to prefetch from replay.
            target_averaging: whether to use polyak averaging for
                target network updates.
            target_update_period: number of steps before target
                networks are updated.
            target_update_rate: update rate when using
                averaging.
            executor_variable_update_period: number of steps before
                updating executor variables from the variable source.
            min_replay_size: minimum replay size before updating.
            max_replay_size: maximum replay size.
            samples_per_insert: number of samples to take
                from replay for every insert that is made.
            policy_optimizer: optimizer(s) for updating policy networks.
            critic_optimizer: optimizer for updating critic
                networks.
            n_step: number of steps to include prior to boostrapping.
            sequence_length: recurrent sequence rollout length.
            period: Consecutive starting points for overlapping
                rollouts across a sequence.
            bootstrap_n: Used to determine the spacing between
                q_value/value estimation for bootstrapping. Should be less
                than sequence_length.
            max_gradient_norm: maximum allowed norm for gradients
                before clipping is applied.
            checkpoint: whether to checkpoint models.
            checkpoint_minute_interval: The number of minutes to wait between
                checkpoints.
            checkpoint_subpath: subdirectory specifying where to store
                checkpoints.
<<<<<<< HEAD
            checkpoint_subpath (str, optional): subdirectory specifying where to store
                checkpoints. Defaults to "~/mava/".
            logger_config (Dict, optional): additional configuration settings for the
                logger factory. Defaults to {}.
            train_loop_fn (Callable, optional): function to instantiate a train loop.
                Defaults to ParallelEnvironmentLoop.
            eval_loop_fn (Callable, optional): function to instantiate an evaluation
                loop. Defaults to ParallelEnvironmentLoop.
            train_loop_fn_kwargs (Dict, optional): possible keyword arguments to send
                to the training loop. Defaults to {}.
            eval_loop_fn_kwargs (Dict, optional): possible keyword arguments to send to
                the evaluation loop. Defaults to {}.
            learning_rate_scheduler_fn: dict with two functions/classes (one for the
                policy and one for the critic optimizer), that takes in a trainer
                step t and returns the current learning rate,
                e.g. {"policy": policy_lr_schedule ,"critic": critic_lr_schedule}.
                See
                examples/debugging/simple_spread/feedforward/decentralised/run_maddpg_lr_schedule.py
                for an example.
=======
            logger_config: additional configuration settings for the
                logger factory.
            train_loop_fn: function to instantiate a train loop.
            eval_loop_fn: function to instantiate an evaluation
                loop.
            train_loop_fn_kwargs: possible keyword arguments to send
                to the training loop.
            eval_loop_fn_kwargs: possible keyword arguments to send to
            the evaluation loop.
            termination_condition: An optional terminal condition can be
                provided that stops the program once the condition is
                satisfied. Available options include specifying maximum
                values for trainer_steps, trainer_walltime, evaluator_steps,
                evaluator_episodes, executor_episodes or executor_steps.
                E.g. termination_condition = {'trainer_steps': 100000}.
>>>>>>> 57ae3c85
        """

        super().__init__(
            environment_factory=environment_factory,
            network_factory=network_factory,
            logger_factory=logger_factory,
            architecture=architecture,
            trainer_fn=trainer_fn,
            executor_fn=executor_fn,
            num_executors=num_executors,
            environment_spec=environment_spec,
            trainer_networks=trainer_networks,
            network_sampling_setup=network_sampling_setup,
            shared_weights=shared_weights,
            discount=discount,
            batch_size=batch_size,
            prefetch_size=prefetch_size,
            target_update_period=target_update_period,
            executor_variable_update_period=executor_variable_update_period,
            min_replay_size=min_replay_size,
            max_replay_size=max_replay_size,
            samples_per_insert=samples_per_insert,
            policy_optimizer=policy_optimizer,
            critic_optimizer=critic_optimizer,
            n_step=n_step,
            sequence_length=sequence_length,
            bootstrap_n=bootstrap_n,
            period=period,
            max_gradient_norm=max_gradient_norm,
            checkpoint=checkpoint,
            checkpoint_subpath=checkpoint_subpath,
            checkpoint_minute_interval=checkpoint_minute_interval,
            logger_config=logger_config,
            train_loop_fn=train_loop_fn,
            eval_loop_fn=eval_loop_fn,
            train_loop_fn_kwargs=train_loop_fn_kwargs,
            eval_loop_fn_kwargs=eval_loop_fn_kwargs,
            target_averaging=target_averaging,
            target_update_rate=target_update_rate,
<<<<<<< HEAD
            learning_rate_scheduler_fn=learning_rate_scheduler_fn,
=======
            termination_condition=termination_condition,
>>>>>>> 57ae3c85
        )<|MERGE_RESOLUTION|>--- conflicted
+++ resolved
@@ -87,11 +87,8 @@
         eval_loop_fn: Callable = ParallelEnvironmentLoop,
         train_loop_fn_kwargs: Dict = {},
         eval_loop_fn_kwargs: Dict = {},
-<<<<<<< HEAD
         learning_rate_scheduler_fn: Optional[Dict[str, Callable[[int], None]]] = None,
-=======
         termination_condition: Optional[Dict[str, int]] = None,
->>>>>>> 57ae3c85
     ):
         """Initialise the system
 
@@ -158,9 +155,6 @@
             checkpoint: whether to checkpoint models.
             checkpoint_minute_interval: The number of minutes to wait between
                 checkpoints.
-            checkpoint_subpath: subdirectory specifying where to store
-                checkpoints.
-<<<<<<< HEAD
             checkpoint_subpath (str, optional): subdirectory specifying where to store
                 checkpoints. Defaults to "~/mava/".
             logger_config (Dict, optional): additional configuration settings for the
@@ -180,23 +174,12 @@
                 See
                 examples/debugging/simple_spread/feedforward/decentralised/run_maddpg_lr_schedule.py
                 for an example.
-=======
-            logger_config: additional configuration settings for the
-                logger factory.
-            train_loop_fn: function to instantiate a train loop.
-            eval_loop_fn: function to instantiate an evaluation
-                loop.
-            train_loop_fn_kwargs: possible keyword arguments to send
-                to the training loop.
-            eval_loop_fn_kwargs: possible keyword arguments to send to
-            the evaluation loop.
             termination_condition: An optional terminal condition can be
                 provided that stops the program once the condition is
                 satisfied. Available options include specifying maximum
                 values for trainer_steps, trainer_walltime, evaluator_steps,
                 evaluator_episodes, executor_episodes or executor_steps.
                 E.g. termination_condition = {'trainer_steps': 100000}.
->>>>>>> 57ae3c85
         """
 
         super().__init__(
@@ -236,9 +219,6 @@
             eval_loop_fn_kwargs=eval_loop_fn_kwargs,
             target_averaging=target_averaging,
             target_update_rate=target_update_rate,
-<<<<<<< HEAD
             learning_rate_scheduler_fn=learning_rate_scheduler_fn,
-=======
             termination_condition=termination_condition,
->>>>>>> 57ae3c85
         )