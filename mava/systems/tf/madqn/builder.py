# python3
# Copyright 2021 [...placeholder...]. All rights reserved.
#
# Licensed under the Apache License, Version 2.0 (the "License");
# you may not use this file except in compliance with the License.
# You may obtain a copy of the License at
#
#     http://www.apache.org/licenses/LICENSE-2.0
#
# Unless required by applicable law or agreed to in writing, software
# distributed under the License is distributed on an "AS IS" BASIS,
# WITHOUT WARRANTIES OR CONDITIONS OF ANY KIND, either express or implied.
# See the License for the specific language governing permissions and
# limitations under the License.

import dataclasses
from typing import Any, Dict, Iterator, List, Optional, Type

import numpy as np
import reverb
import sonnet as snt
from acme import datasets
from acme.tf import variable_utils
from acme.utils import counting

from mava import Trainer, adders, core, specs, types
from mava.adders import reverb as reverb_adders
from mava.components.tf.modules.exploration.exploration_scheduling import (
    LinearExplorationScheduler,
)
from mava.components.tf.modules.stabilising import FingerPrintStabalisation
from mava.systems.tf import executors
from mava.systems.tf.madqn import execution, training
<<<<<<< HEAD
from mava.utils import training_utils as train_utils
from mava.wrappers import DetailedTrainerStatistics

# TODO (Claude) I had to make a custom class here that
# inherits DetailedTrainerStatistics
# to expose the get_epsilon() function. For some
# reason lp does not bind it otherwise.
# Need to fix this.


class DetailedTrainerStatisticsWithEpsilon(DetailedTrainerStatistics):
    def __init__(
        self,
        trainer: training.MADQNTrainer,
        metrics: List[str] = ["q_value_loss"],
        summary_stats: List = ["mean", "max", "min", "var", "std"],
    ) -> None:
        super().__init__(trainer, metrics, summary_stats)

    def get_epsilon(self) -> float:
        return self._trainer.get_epsilon()  # type: ignore

    def get_trainer_steps(self) -> float:
        return self._trainer.get_trainer_steps()  # type: ignore

    def step(self) -> None:
        # Run the learning step.
        fetches = self._step()

        if self._require_loggers:
            self._create_loggers(list(fetches.keys()))
            self._require_loggers = False

        # compute statistics
        self._compute_statistics(fetches)

        # Compute elapsed time.
        # NOTE (Arnu): getting type issues with the timestamp
        # not sure why. Look into a fix for this.
        timestamp = time.time()
        if self._timestamp:  # type: ignore
            elapsed_time = timestamp - self._timestamp  # type: ignore
        else:
            elapsed_time = 0
        self._timestamp = timestamp  # type: ignore

        # Update our counts and record it.
        counts = self._counter.increment(steps=1, walltime=elapsed_time)
        fetches.update(counts)

        train_utils.checkpoint_networks(self._system_checkpointer)

        fetches["epsilon"] = self.get_epsilon()
        self._trainer._decrement_epsilon()  # type: ignore

        if self._logger:
            self._logger.write(fetches)
=======
from mava.wrappers import DetailedTrainerStatisticsWithEpsilon
>>>>>>> a54b9d2d


@dataclasses.dataclass
class MADQNConfig:
    """Configuration options for the MADDPG system.
    Args:
            environment_spec: description of the actions, observations, etc.
            discount: discount to use for TD updates.
            batch_size: batch size for updates.
            prefetch_size: size to prefetch from replay.
            target_update_period: number of learner steps to perform before updating
              the target networks.
            min_replay_size: minimum replay size before updating.
            max_replay_size: maximum replay size.
            samples_per_insert: number of samples to take from replay for every insert
              that is made.
            n_step: number of steps to squash into a single transition.
            sigma: standard deviation of zero-mean, Gaussian exploration noise.
            clipping: whether to clip gradients by global norm.
            replay_table_name: string indicating what name to give the replay table."""

    environment_spec: specs.MAEnvironmentSpec
    epsilon_min: float
    epsilon_decay: float
    shared_weights: bool
    target_update_period: int
    executor_variable_update_period: int
    clipping: bool
    min_replay_size: int
    max_replay_size: int
    samples_per_insert: Optional[float]
    prefetch_size: int
    batch_size: int
    n_step: int
    sequence_length: int
    period: int
    discount: float
    checkpoint: bool
    optimizer: snt.Optimizer
    replay_table_name: str = reverb_adders.DEFAULT_PRIORITY_TABLE
    checkpoint_subpath: str = "~/mava/"


class MADQNBuilder:
    """Builder for MADQN which constructs individual components of the system."""

    """Defines an interface for defining the components of an RL system.
      Implementations of this interface contain a complete specification of a
      concrete RL system. An instance of this class can be used to build an
      RL system which interacts with the environment either locally or in a
      distributed setup.
      """

    def __init__(
        self,
        config: MADQNConfig,
        trainer_fn: Type[training.MADQNTrainer] = training.MADQNTrainer,
        executor_fn: Type[core.Executor] = execution.MADQNFeedForwardExecutor,
        extra_specs: Dict[str, Any] = {},
        exploration_scheduler_fn: Type[
            LinearExplorationScheduler
        ] = LinearExplorationScheduler,
        replay_stabilisation_fn: Optional[Type[FingerPrintStabalisation]] = None,
    ):
        """Args:
        _config: Configuration options for the MADQN system.
        _trainer_fn: Trainer module to use."""
        self._config = config
        self._extra_specs = extra_specs

        self._agents = self._config.environment_spec.get_agent_ids()
        self._agent_types = self._config.environment_spec.get_agent_types()
        self._trainer_fn = trainer_fn
        self._executor_fn = executor_fn
        self._exploration_scheduler_fn = exploration_scheduler_fn
        self._replay_stabiliser_fn = replay_stabilisation_fn

    def make_replay_tables(
        self,
        environment_spec: specs.MAEnvironmentSpec,
    ) -> List[reverb.Table]:
        """Create tables to insert data into."""

        # Select adder
        if issubclass(self._executor_fn, executors.FeedForwardExecutor):
            # Check if we should use fingerprints
            if self._replay_stabiliser_fn is not None:
                self._extra_specs.update({"fingerprint": np.array([1.0, 1.0])})
            adder_sig = reverb_adders.ParallelNStepTransitionAdder.signature(
                environment_spec, self._extra_specs
            )
        elif issubclass(self._executor_fn, executors.RecurrentExecutor):
            adder_sig = reverb_adders.ParallelSequenceAdder.signature(
                environment_spec, self._extra_specs
            )
        else:
            raise NotImplementedError("Unknown executor type: ", self._executor_fn)

        if self._config.samples_per_insert is None:
            # We will take a samples_per_insert ratio of None to mean that there is
            # no limit, i.e. this only implies a min size limit.
            limiter = reverb.rate_limiters.MinSize(self._config.min_replay_size)

        else:
            # Create enough of an error buffer to give a 10% tolerance in rate.
            samples_per_insert_tolerance = 0.1 * self._config.samples_per_insert
            error_buffer = self._config.min_replay_size * samples_per_insert_tolerance
            limiter = reverb.rate_limiters.SampleToInsertRatio(
                min_size_to_sample=self._config.min_replay_size,
                samples_per_insert=self._config.samples_per_insert,
                error_buffer=error_buffer,
            )

        replay_table = reverb.Table(
            name=self._config.replay_table_name,
            sampler=reverb.selectors.Uniform(),
            remover=reverb.selectors.Fifo(),
            max_size=self._config.max_replay_size,
            rate_limiter=limiter,
            signature=adder_sig,
        )

        return [replay_table]

    def make_dataset_iterator(
        self, replay_client: reverb.Client
    ) -> Iterator[reverb.ReplaySample]:
        """Create a dataset iterator to use for learning/updating the system.
        Args:
            replay_client: Reverb Client which points to the replay server."""

        sequence_length = (
            self._config.sequence_length
            if issubclass(self._executor_fn, executors.RecurrentExecutor)
            else None
        )

        dataset = datasets.make_reverb_dataset(
            table=self._config.replay_table_name,
            server_address=replay_client.server_address,
            batch_size=self._config.batch_size,
            prefetch_size=self._config.prefetch_size,
            sequence_length=sequence_length,
        )
        return iter(dataset)

    def make_adder(
        self, replay_client: reverb.Client
    ) -> Optional[adders.ParallelAdder]:
        """Create an adder which records data generated by the executor/environment.
        Args:
          replay_client: Reverb Client which points to the replay server."""

        # Select adder
        if issubclass(self._executor_fn, executors.FeedForwardExecutor):
            adder = reverb_adders.ParallelNStepTransitionAdder(
                priority_fns=None,
                client=replay_client,
                n_step=self._config.n_step,
                discount=self._config.discount,
            )
        elif issubclass(self._executor_fn, executors.RecurrentExecutor):
            adder = reverb_adders.ParallelSequenceAdder(
                priority_fns=None,
                client=replay_client,
                sequence_length=self._config.sequence_length,
                period=self._config.period,
            )
        else:
            raise NotImplementedError("Unknown executor type: ", self._executor_fn)

        return adder

    def make_executor(
        self,
        q_networks: Dict[str, snt.Module],
        action_selectors: Dict[str, Any],
        adder: Optional[adders.ParallelAdder] = None,
        variable_source: Optional[core.VariableSource] = None,
<<<<<<< HEAD
        trainer: Optional[training.MADQNTrainer] = None,
        evaluator: bool = False,
=======
        trainer: Optional[Trainer] = None,
>>>>>>> a54b9d2d
    ) -> core.Executor:
        """Create an executor instance.
        Args:
            q_networks: A struct of instance of all
                the different system q networks,
                this should be a callable which takes as input observations
                and returns actions.
            adder: How data is recorded (e.g. added to replay).
            variable_source: collection of (nested) numpy arrays. Contains
                source variables as defined in mava.core.
        """

        shared_weights = self._config.shared_weights

        variable_client = None
        if variable_source:
            agent_keys = self._agent_types if shared_weights else self._agents

            # Create policy variables
            variables = {agent: q_networks[agent].variables for agent in agent_keys}
            # Get new policy variables
            variable_client = variable_utils.VariableClient(
                client=variable_source,
                variables={"q_network": variables},
                update_period=self._config.executor_variable_update_period,
            )

            # Make sure not to use a random policy after checkpoint restoration by
            # assigning variables before running the environment loop.
            variable_client.update_and_wait()

        # Check if we should use fingerprints
        fingerprint = True if self._replay_stabiliser_fn is not None else False

        # Create the executor which coordinates the actors.
        return self._executor_fn(
            q_networks=q_networks,
            action_selectors=action_selectors,
            shared_weights=shared_weights,
            variable_client=variable_client,
            adder=adder,
            trainer=trainer,
            evaluator=evaluator,
            fingerprint=fingerprint,
        )

    def make_trainer(
        self,
        networks: Dict[str, Dict[str, snt.Module]],
        dataset: Iterator[reverb.ReplaySample],
        counter: Optional[counting.Counter] = None,
        logger: Optional[types.NestedLogger] = None,
    ) -> core.Trainer:
        """Creates an instance of the trainer.
        Args:
          networks: struct describing the networks needed by the trainer; this can
            be specific to the trainer in question.
          dataset: iterator over samples from replay.
          counter: a Counter which allows for recording of counts (trainer steps,
            executor steps, etc.) distributed throughout the system.
          logger: Logger object for logging metadata.
          checkpoint: bool controlling whether the trainer checkpoints itself.
        """
        q_networks = networks["values"]
        target_q_networks = networks["target_values"]

        agents = self._config.environment_spec.get_agent_ids()
        agent_types = self._config.environment_spec.get_agent_types()

        # Make epsilon scheduler
        exploration_scheduler = self._exploration_scheduler_fn(
            epsilon_min=self._config.epsilon_min,
            epsilon_decay=self._config.epsilon_decay,
        )

        # Check if we should use fingerprints
        fingerprint = True if self._replay_stabiliser_fn is not None else False

        # The learner updates the parameters (and initializes them).
        trainer = self._trainer_fn(
            agents=agents,
            agent_types=agent_types,
            discount=self._config.discount,
            q_networks=q_networks,
            target_q_networks=target_q_networks,
            shared_weights=self._config.shared_weights,
            optimizer=self._config.optimizer,
            target_update_period=self._config.target_update_period,
            clipping=self._config.clipping,
            exploration_scheduler=exploration_scheduler,
            dataset=dataset,
            counter=counter,
            fingerprint=fingerprint,
            logger=logger,
            checkpoint=self._config.checkpoint,
            checkpoint_subpath=self._config.checkpoint_subpath,
        )

        trainer = DetailedTrainerStatisticsWithEpsilon(trainer)  # type:ignore

        return trainer<|MERGE_RESOLUTION|>--- conflicted
+++ resolved
@@ -23,7 +23,7 @@
 from acme.tf import variable_utils
 from acme.utils import counting
 
-from mava import Trainer, adders, core, specs, types
+from mava import adders, core, specs, types
 from mava.adders import reverb as reverb_adders
 from mava.components.tf.modules.exploration.exploration_scheduling import (
     LinearExplorationScheduler,
@@ -31,67 +31,7 @@
 from mava.components.tf.modules.stabilising import FingerPrintStabalisation
 from mava.systems.tf import executors
 from mava.systems.tf.madqn import execution, training
-<<<<<<< HEAD
-from mava.utils import training_utils as train_utils
-from mava.wrappers import DetailedTrainerStatistics
-
-# TODO (Claude) I had to make a custom class here that
-# inherits DetailedTrainerStatistics
-# to expose the get_epsilon() function. For some
-# reason lp does not bind it otherwise.
-# Need to fix this.
-
-
-class DetailedTrainerStatisticsWithEpsilon(DetailedTrainerStatistics):
-    def __init__(
-        self,
-        trainer: training.MADQNTrainer,
-        metrics: List[str] = ["q_value_loss"],
-        summary_stats: List = ["mean", "max", "min", "var", "std"],
-    ) -> None:
-        super().__init__(trainer, metrics, summary_stats)
-
-    def get_epsilon(self) -> float:
-        return self._trainer.get_epsilon()  # type: ignore
-
-    def get_trainer_steps(self) -> float:
-        return self._trainer.get_trainer_steps()  # type: ignore
-
-    def step(self) -> None:
-        # Run the learning step.
-        fetches = self._step()
-
-        if self._require_loggers:
-            self._create_loggers(list(fetches.keys()))
-            self._require_loggers = False
-
-        # compute statistics
-        self._compute_statistics(fetches)
-
-        # Compute elapsed time.
-        # NOTE (Arnu): getting type issues with the timestamp
-        # not sure why. Look into a fix for this.
-        timestamp = time.time()
-        if self._timestamp:  # type: ignore
-            elapsed_time = timestamp - self._timestamp  # type: ignore
-        else:
-            elapsed_time = 0
-        self._timestamp = timestamp  # type: ignore
-
-        # Update our counts and record it.
-        counts = self._counter.increment(steps=1, walltime=elapsed_time)
-        fetches.update(counts)
-
-        train_utils.checkpoint_networks(self._system_checkpointer)
-
-        fetches["epsilon"] = self.get_epsilon()
-        self._trainer._decrement_epsilon()  # type: ignore
-
-        if self._logger:
-            self._logger.write(fetches)
-=======
 from mava.wrappers import DetailedTrainerStatisticsWithEpsilon
->>>>>>> a54b9d2d
 
 
 @dataclasses.dataclass
@@ -271,12 +211,8 @@
         action_selectors: Dict[str, Any],
         adder: Optional[adders.ParallelAdder] = None,
         variable_source: Optional[core.VariableSource] = None,
-<<<<<<< HEAD
         trainer: Optional[training.MADQNTrainer] = None,
         evaluator: bool = False,
-=======
-        trainer: Optional[Trainer] = None,
->>>>>>> a54b9d2d
     ) -> core.Executor:
         """Create an executor instance.
         Args:
