--- conflicted
+++ resolved
@@ -73,11 +73,7 @@
             parameter_server=updating.DefaultParameterServer,
             executor_parameter_client=building.ExecutorParameterClient,
             trainer_parameter_client=building.TrainerParameterClient,
-<<<<<<< HEAD
-            termination_condition=updating.ParameterServerTerminator,
-=======
             termination_condition=updating.CountConditionTerminator,
->>>>>>> a1654f8a
         ).get()
 
         system = DesignSpec(
