# python3
# Copyright 2021 InstaDeep Ltd. All rights reserved.
#
# Licensed under the Apache License, Version 2.0 (the "License");
# you may not use this file except in compliance with the License.
# You may obtain a copy of the License at
#
#     http://www.apache.org/licenses/LICENSE-2.0
#
# Unless required by applicable law or agreed to in writing, software
# distributed under the License is distributed on an "AS IS" BASIS,
# WITHOUT WARRANTIES OR CONDITIONS OF ANY KIND, either express or implied.
# See the License for the specific language governing permissions and
# limitations under the License.

"""Jax MAPPO system networks."""
import dataclasses
from typing import Any, Callable, Dict, List, Optional, Sequence, Tuple

import chex
import haiku as hk  # type: ignore
import jax
import jax.numpy as jnp
import numpy as np
from acme import specs
from acme.jax import networks as networks_lib
from acme.jax import utils
from dm_env import specs as dm_specs
from jax import jit

from mava import specs as mava_specs
from mava.utils.jax_training_utils import action_mask_categorical_policies

Array = dm_specs.Array
BoundedArray = dm_specs.BoundedArray
DiscreteArray = dm_specs.DiscreteArray
EntropyFn = Callable[[Any], jnp.ndarray]


@dataclasses.dataclass
class PPONetworks:
    """TODO: Add description here."""

    def __init__(
        self,
        network: networks_lib.FeedForwardNetwork,
        params: networks_lib.Params,
        log_prob: Optional[networks_lib.LogProbFn] = None,
        entropy: Optional[EntropyFn] = None,
        sample: Optional[networks_lib.SampleFn] = None,
    ) -> None:
        """TODO: Add description here."""
        self.network = network
        self.params = params
        self.log_prob = log_prob
        self.entropy = entropy
        self.sample = sample

        @jit
        def forward_fn(
            params: Dict[str, jnp.ndarray],
            observations: networks_lib.Observation,
            key: networks_lib.PRNGKey,
            mask: chex.Array = None,
        ) -> Tuple[jnp.ndarray, jnp.ndarray]:
            """TODO: Add description here."""
            # The parameters of the network might change. So it has to
            # be fed into the jitted function.
            distribution, _ = self.network.apply(params, observations)
            if mask is not None:
                distribution = action_mask_categorical_policies(distribution, mask)

            actions = jax.numpy.squeeze(distribution.sample(seed=key))
            log_prob = distribution.log_prob(actions)

            return actions, log_prob

        self.forward_fn = forward_fn

    def get_action(
        self,
        observations: networks_lib.Observation,
        key: networks_lib.PRNGKey,
        mask: chex.Array = None,
    ) -> Tuple[np.ndarray, Dict]:
        """TODO: Add description here."""
        actions, log_prob = self.forward_fn(self.params, observations, key, mask)
<<<<<<< HEAD
        actions = jnp.array(actions, dtype=jnp.int32)
        log_prob = jnp.squeeze(log_prob)
=======
        actions = np.array(actions, dtype=np.int64)
        log_prob = np.squeeze(np.array(log_prob, dtype=np.float32))
>>>>>>> a1654f8a
        return actions, {"log_prob": log_prob}

    def get_value(self, observations: networks_lib.Observation) -> jnp.ndarray:
        """TODO: Add description here."""
        _, value = self.network.apply(self.params, observations)
        return value


def make_ppo_network(
    network: networks_lib.FeedForwardNetwork, params: Dict[str, jnp.ndarray]
) -> PPONetworks:
    """TODO: Add description here."""
    return PPONetworks(
        network=network,
        params=params,
        log_prob=lambda distribution, action: distribution.log_prob(action),
        entropy=lambda distribution: distribution.entropy(),
        sample=lambda distribution, key: distribution.sample(seed=key),
    )


<<<<<<< HEAD
=======
def make_networks(
    spec: specs.EnvironmentSpec,
    key: networks_lib.PRNGKey,
    policy_layer_sizes: Sequence[int] = (
        256,
        256,
        256,
    ),
    critic_layer_sizes: Sequence[int] = (512, 512, 256),
    observation_network: Callable = utils.batch_concat,
) -> PPONetworks:
    """TODO: Add description here."""
    if isinstance(spec.actions, specs.DiscreteArray):
        return make_discrete_networks(
            environment_spec=spec,
            key=key,
            policy_layer_sizes=policy_layer_sizes,
            critic_layer_sizes=critic_layer_sizes,
            observation_network=observation_network,
        )

    else:
        raise NotImplementedError(
            "Continuous networks not implemented yet."
            + "See: https://github.com/deepmind/acme/blob/"
            + "master/acme/agents/jax/ppo/networks.py"
        )


>>>>>>> a1654f8a
def make_discrete_networks(
    environment_spec: specs.EnvironmentSpec,
    key: networks_lib.PRNGKey,
    policy_layer_sizes: Sequence[int],
    critic_layer_sizes: Sequence[int],
<<<<<<< HEAD
    observation_network: Callable = utils.batch_concat,  # default behaviour is to flatten observations
=======
    observation_network: Callable = utils.batch_concat,
    # default behaviour is to flatten observations
>>>>>>> a1654f8a
) -> PPONetworks:
    """TODO: Add description here."""

    num_actions = environment_spec.actions.num_values

    # TODO (dries): Investigate if one forward_fn function is slower
    # than having a policy_fn and critic_fn. Maybe jit solves
    # this issue. Having one function makes obs network calculations
    # easier.
    def forward_fn(inputs: jnp.ndarray) -> networks_lib.FeedForwardNetwork:
        policy_value_network = hk.Sequential(
            [
                observation_network,
                hk.nets.MLP(policy_layer_sizes, activation=jax.nn.relu),
                networks_lib.CategoricalValueHead(num_values=num_actions),
            ]
        )
        return policy_value_network(inputs)

    # Transform into pure functions.
    forward_fn = hk.without_apply_rng(hk.transform(forward_fn))

    dummy_obs = utils.zeros_like(environment_spec.observations.observation)
    dummy_obs = utils.add_batch_dim(dummy_obs)  # Dummy 'sequence' dim.

    network_key, key = jax.random.split(key)
    params = forward_fn.init(network_key, dummy_obs)  # type: ignore

    # Create PPONetworks to add functionality required by the agent.
    return make_ppo_network(network=forward_fn, params=params)


def make_networks(
    spec: specs.EnvironmentSpec,
    key: networks_lib.PRNGKey,
    policy_layer_sizes: Sequence[int] = (
        256,
        256,
        256,
    ),
    critic_layer_sizes: Sequence[int] = (512, 512, 256),
    observation_network: Callable = utils.batch_concat,
) -> PPONetworks:
    """TODO: Add description here."""
    if isinstance(spec.actions, specs.DiscreteArray):
        return make_discrete_networks(
            environment_spec=spec,
            key=key,
            policy_layer_sizes=policy_layer_sizes,
            critic_layer_sizes=critic_layer_sizes,
            observation_network=observation_network,
        )

    else:
        raise NotImplementedError(
            "Continuous networks not implemented yet."
            + "See: https://github.com/deepmind/acme/blob/"
            + "master/acme/agents/jax/ppo/networks.py"
        )


def make_default_networks(
    environment_spec: mava_specs.MAEnvironmentSpec,
    agent_net_keys: Dict[str, str],
    rng_key: List[int],
    net_spec_keys: Dict[str, str] = {},
    policy_layer_sizes: Sequence[int] = (
        256,
        256,
        256,
    ),
    critic_layer_sizes: Sequence[int] = (512, 512, 256),
    observation_network: Callable = utils.batch_concat,
) -> Dict[str, Any]:
    """Description here"""

    # Create agent_type specs.
    specs = environment_spec.get_agent_specs()
    if not net_spec_keys:
        specs = {agent_net_keys[key]: specs[key] for key in specs.keys()}
    else:
        specs = {net_key: specs[value] for net_key, value in net_spec_keys.items()}

    networks: Dict[str, Any] = {}
    for net_key in specs.keys():
        networks[net_key] = make_networks(
            specs[net_key],
            key=rng_key,
            policy_layer_sizes=policy_layer_sizes,
            critic_layer_sizes=critic_layer_sizes,
            observation_network=observation_network,
        )

    return {
        "networks": networks,
    }<|MERGE_RESOLUTION|>--- conflicted
+++ resolved
@@ -85,13 +85,8 @@
     ) -> Tuple[np.ndarray, Dict]:
         """TODO: Add description here."""
         actions, log_prob = self.forward_fn(self.params, observations, key, mask)
-<<<<<<< HEAD
         actions = jnp.array(actions, dtype=jnp.int32)
         log_prob = jnp.squeeze(log_prob)
-=======
-        actions = np.array(actions, dtype=np.int64)
-        log_prob = np.squeeze(np.array(log_prob, dtype=np.float32))
->>>>>>> a1654f8a
         return actions, {"log_prob": log_prob}
 
     def get_value(self, observations: networks_lib.Observation) -> jnp.ndarray:
@@ -113,49 +108,13 @@
     )
 
 
-<<<<<<< HEAD
-=======
-def make_networks(
-    spec: specs.EnvironmentSpec,
-    key: networks_lib.PRNGKey,
-    policy_layer_sizes: Sequence[int] = (
-        256,
-        256,
-        256,
-    ),
-    critic_layer_sizes: Sequence[int] = (512, 512, 256),
-    observation_network: Callable = utils.batch_concat,
-) -> PPONetworks:
-    """TODO: Add description here."""
-    if isinstance(spec.actions, specs.DiscreteArray):
-        return make_discrete_networks(
-            environment_spec=spec,
-            key=key,
-            policy_layer_sizes=policy_layer_sizes,
-            critic_layer_sizes=critic_layer_sizes,
-            observation_network=observation_network,
-        )
-
-    else:
-        raise NotImplementedError(
-            "Continuous networks not implemented yet."
-            + "See: https://github.com/deepmind/acme/blob/"
-            + "master/acme/agents/jax/ppo/networks.py"
-        )
-
-
->>>>>>> a1654f8a
 def make_discrete_networks(
     environment_spec: specs.EnvironmentSpec,
     key: networks_lib.PRNGKey,
     policy_layer_sizes: Sequence[int],
     critic_layer_sizes: Sequence[int],
-<<<<<<< HEAD
-    observation_network: Callable = utils.batch_concat,  # default behaviour is to flatten observations
-=======
     observation_network: Callable = utils.batch_concat,
     # default behaviour is to flatten observations
->>>>>>> a1654f8a
 ) -> PPONetworks:
     """TODO: Add description here."""
 
