# python3
# Copyright 2021 InstaDeep Ltd. All rights reserved.
#
# Licensed under the Apache License, Version 2.0 (the "License");
# you may not use this file except in compliance with the License.
# You may obtain a copy of the License at
#
#     http://www.apache.org/licenses/LICENSE-2.0
#
# Unless required by applicable law or agreed to in writing, software
# distributed under the License is distributed on an "AS IS" BASIS,
# WITHOUT WARRANTIES OR CONDITIONS OF ANY KIND, either express or implied.
# See the License for the specific language governing permissions and
# limitations under the License.

"""Jax MAPPO system networks."""
import dataclasses
from typing import Any, Callable, Dict, List, Optional, Sequence, Tuple

import haiku as hk  # type: ignore
import jax
import jax.numpy as jnp
import numpy as np
import tensorflow_probability.substrates.jax.distributions as tfd
from acme import specs
from acme.jax import networks as networks_lib
from acme.jax import utils
from dm_env import specs as dm_specs
from jax import jit

from mava import specs as mava_specs

Array = dm_specs.Array
BoundedArray = dm_specs.BoundedArray
DiscreteArray = dm_specs.DiscreteArray
EntropyFn = Callable[[Any], jnp.ndarray]


@dataclasses.dataclass
class PPONetworks:
    """TODO: Add description here."""

    def __init__(
        self,
        network: networks_lib.FeedForwardNetwork,
        params: networks_lib.Params,
        log_prob: Optional[networks_lib.LogProbFn] = None,
        entropy: Optional[EntropyFn] = None,
        sample: Optional[networks_lib.SampleFn] = None,
    ) -> None:
        """TODO: Add description here."""
        self.network = network
        self.params = params
        self.log_prob = log_prob
        self.entropy = entropy
        self.sample = sample

        @jit
        def forward_fn(
            params: Dict[str, jnp.ndarray],
            observations: networks_lib.Observation,
            key: networks_lib.PRNGKey,
            mask: Array = None,
        ) -> Tuple[jnp.ndarray, jnp.ndarray]:
            """TODO: Add description here."""
            # The parameters of the network might change. So it has to
            # be fed into the jitted function.
            distribution, _ = self.network.apply(params, observations)
            if mask is not None:
                distribution_logits = jnp.where(
                    mask.astype(bool),
                    distribution.logits,
                    jnp.finfo(distribution.logits.dtype).min,
                )
                distribution = tfd.Categorical(logits=distribution_logits)

            actions = jax.numpy.squeeze(distribution.sample(seed=key))
            log_prob = distribution.log_prob(actions)

            return actions, log_prob

        self.forward_fn = forward_fn

    def get_action(
        self,
        observations: networks_lib.Observation,
        key: networks_lib.PRNGKey,
        mask: Array = None,
    ) -> Tuple[np.ndarray, Dict]:
        """TODO: Add description here."""
<<<<<<< HEAD
        actions, log_prob = self.forward_fn(self.params, observations, key)
        actions = np.array(actions, dtype=np.int32)
=======
        actions, log_prob = self.forward_fn(self.params, observations, key, mask)
        actions = np.array(actions, dtype=np.int64)
>>>>>>> aa9ea247
        log_prob = np.squeeze(np.array(log_prob, dtype=np.float32))
        return actions, {"log_prob": log_prob}

    def get_value(self, observations: networks_lib.Observation) -> jnp.ndarray:
        """TODO: Add description here."""
        _, value = self.network.apply(self.params, observations)
        return value


def make_ppo_network(
    network: networks_lib.FeedForwardNetwork, params: Dict[str, jnp.ndarray]
) -> PPONetworks:
    """TODO: Add description here."""
    return PPONetworks(
        network=network,
        params=params,
        log_prob=lambda distribution, action: distribution.log_prob(action),
        entropy=lambda distribution: distribution.entropy(),
        sample=lambda distribution, key: distribution.sample(seed=key),
    )


def make_discrete_networks(
    environment_spec: specs.EnvironmentSpec,
    key: networks_lib.PRNGKey,
    policy_layer_sizes: Sequence[int],
    critic_layer_sizes: Sequence[int],
    observation_network: Callable = utils.batch_concat,  # default behaviour is to flatten observations
) -> PPONetworks:
    """TODO: Add description here."""

    num_actions = environment_spec.actions.num_values

    # TODO (dries): Investigate if one forward_fn function is slower
    # than having a policy_fn and critic_fn. Maybe jit solves
    # this issue. Having one function makes obs network calculations
    # easier.
    def forward_fn(inputs: jnp.ndarray) -> networks_lib.FeedForwardNetwork:
        policy_value_network = hk.Sequential(
            [
                observation_network,
                hk.nets.MLP(policy_layer_sizes, activation=jax.nn.relu),
                networks_lib.CategoricalValueHead(num_values=num_actions),
            ]
        )
        return policy_value_network(inputs)

    # Transform into pure functions.
    forward_fn = hk.without_apply_rng(hk.transform(forward_fn))

    dummy_obs = utils.zeros_like(environment_spec.observations.observation)
    dummy_obs = utils.add_batch_dim(dummy_obs)  # Dummy 'sequence' dim.

    network_key, key = jax.random.split(key)
    params = forward_fn.init(network_key, dummy_obs)  # type: ignore

    # Create PPONetworks to add functionality required by the agent.
    return make_ppo_network(network=forward_fn, params=params)


def make_networks(
    spec: specs.EnvironmentSpec,
    key: networks_lib.PRNGKey,
    policy_layer_sizes: Sequence[int] = (
        256,
        256,
        256,
    ),
    critic_layer_sizes: Sequence[int] = (512, 512, 256),
    observation_network: Callable = utils.batch_concat,
) -> PPONetworks:
    """TODO: Add description here."""
    if isinstance(spec.actions, specs.DiscreteArray):
        return make_discrete_networks(
            environment_spec=spec,
            key=key,
            policy_layer_sizes=policy_layer_sizes,
            critic_layer_sizes=critic_layer_sizes,
            observation_network=observation_network,
        )

    else:
        raise NotImplementedError(
            "Continuous networks not implemented yet."
            + "See: https://github.com/deepmind/acme/blob/"
            + "master/acme/agents/jax/ppo/networks.py"
        )


def make_default_networks(
    environment_spec: mava_specs.MAEnvironmentSpec,
    agent_net_keys: Dict[str, str],
    rng_key: List[int],
    net_spec_keys: Dict[str, str] = {},
    policy_layer_sizes: Sequence[int] = (
        256,
        256,
        256,
    ),
    critic_layer_sizes: Sequence[int] = (512, 512, 256),
    observation_network: Callable = utils.batch_concat,
) -> Dict[str, Any]:
    """Description here"""

    # Create agent_type specs.
    specs = environment_spec.get_agent_specs()
    if not net_spec_keys:
        specs = {agent_net_keys[key]: specs[key] for key in specs.keys()}
    else:
        specs = {net_key: specs[value] for net_key, value in net_spec_keys.items()}

    networks: Dict[str, Any] = {}
    for net_key in specs.keys():
        networks[net_key] = make_networks(
            specs[net_key],
            key=rng_key,
            policy_layer_sizes=policy_layer_sizes,
            critic_layer_sizes=critic_layer_sizes,
            observation_network=observation_network,
        )

    return {
        "networks": networks,
    }<|MERGE_RESOLUTION|>--- conflicted
+++ resolved
@@ -88,14 +88,9 @@
         mask: Array = None,
     ) -> Tuple[np.ndarray, Dict]:
         """TODO: Add description here."""
-<<<<<<< HEAD
-        actions, log_prob = self.forward_fn(self.params, observations, key)
-        actions = np.array(actions, dtype=np.int32)
-=======
         actions, log_prob = self.forward_fn(self.params, observations, key, mask)
-        actions = np.array(actions, dtype=np.int64)
->>>>>>> aa9ea247
-        log_prob = np.squeeze(np.array(log_prob, dtype=np.float32))
+        actions = jnp.array(actions, dtype=jnp.int32)
+        log_prob = jnp.squeeze(log_prob)
         return actions, {"log_prob": log_prob}
 
     def get_value(self, observations: networks_lib.Observation) -> jnp.ndarray:
