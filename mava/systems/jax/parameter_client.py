--- conflicted
+++ resolved
@@ -148,19 +148,10 @@
         """Asynchronously adds to server parameters."""
         if self._add_future is not None and self._add_future.done():
             self._add_future = None
-<<<<<<< HEAD
-        # TODO (edan) i dont know if this is correct
-=======
-
->>>>>>> 5f11220c
         names = params.keys()
         if self._add_future is None:
             # The update period has been reached and no request has been sent yet, so
             # making an asynchronous request now.
-<<<<<<< HEAD
-            # names = params.keys()
-=======
->>>>>>> 5f11220c
             if not self._async_add_buffer:
                 self._add_future = self._async_add(params)
             else:
