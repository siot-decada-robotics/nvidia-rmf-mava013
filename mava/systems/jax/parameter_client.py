# python3
# Copyright 2021 InstaDeep Ltd. All rights reserved.
#
# Licensed under the Apache License, Version 2.0 (the "License");
# you may not use this file except in compliance with the License.
# You may obtain a copy of the License at
#
#     http://www.apache.org/licenses/LICENSE-2.0
#
# Unless required by applicable law or agreed to in writing, software
# distributed under the License is distributed on an "AS IS" BASIS,
# WITHOUT WARRANTIES OR CONDITIONS OF ANY KIND, either express or implied.
# See the License for the specific language governing permissions and
# limitations under the License.

"""Parameter client for Jax system. Adapted from Deepmind's Acme library"""

from concurrent import futures
from typing import Any, Dict, List, Optional, Union

import jax
import numpy as np

from mava.systems.jax.parameter_server import ParameterServer
from mava.utils.sort_utils import sort_str_num


class ParameterClient:
    """A parameter client for updating parameters from a remote server."""

    def __init__(
        self,
        client: ParameterServer,
        parameters: Dict[str, Any],
        get_keys: List[str] = None,
        set_keys: List[str] = None,
        update_period: int = 1,
        devices: Dict[str, Optional[Union[str, jax.xla.Device]]] = {},
    ):
        """Initialise the parameter server."""
        self._all_keys = sort_str_num(list(parameters.keys()))
        # TODO (dries): Is the below change correct?
        self._get_keys = get_keys if get_keys is not None else []
        self._set_keys = set_keys if set_keys is not None else []
        self._parameters: Dict[str, Any] = parameters
        self._get_call_counter = 0
        self._set_call_counter = 0
        self._set_get_call_counter = 0
        self._update_period = update_period
        self._client = client
        self._devices = devices

        # note below it is assumed that if one device is specified with a string
        # they all are - need to test this works
        # TODO: (Dries/Arnu): check this
        if len(self._devices) and isinstance(list(self._devices.values())[0], str):
            for key, device in self._devices.items():
                self._devices[key] = jax.devices(device)[0]  # type: ignore

        self._request = lambda: client.get_parameters(self._get_keys)
        self._request_all = lambda: client.get_parameters(self._all_keys)

        self._adjust = lambda: client.set_parameters(
            {key: self._parameters[key] for key in self._set_keys},
        )

        self._add = lambda params: client.add_to_parameters(params)

        # Create a single background thread to fetch parameters without necessarily
        # blocking the actor.
        self._executor = futures.ThreadPoolExecutor(max_workers=1)
        self._async_add_buffer: Dict[str, Any] = {}
        self._async_request = lambda: self._executor.submit(self._request)
        self._async_adjust = lambda: self._executor.submit(self._adjust)
        self._async_adjust_and_request = lambda: self._executor.submit(
            self._adjust_and_request
        )
        self._async_add: Any = lambda params: self._executor.submit(
            self._add(params)  # type: ignore
        )

        # Initialize this client's future to None to indicate to the `update()`
        # method that there is no pending/running request.
        self._get_future: Optional[futures.Future] = None
        self._set_future: Optional[futures.Future] = None
        self._set_get_future: Optional[futures.Future] = None
        self._add_future: Optional[futures.Future] = None

    def _adjust_and_request(self) -> None:
        self._client.set_parameters(
            {key: self._parameters[key] for key in self._set_keys},
        )
        self._copy(self._client.get_parameters(self._get_keys))

    def get_async(self) -> None:
        """Asynchronously updates the parameters with the latest copy from server."""

        # Track the number of calls (we only update periodically).
        if self._get_call_counter < self._update_period:
            self._get_call_counter += 1

        period_reached: bool = self._get_call_counter >= self._update_period
        if period_reached and self._get_future is None:
            # The update period has been reached and no request has been sent yet, so
            # making an asynchronous request now.
            self._get_future = self._async_request()
            self._get_call_counter = 0

        if self._get_future is not None and self._get_future.done():
            # The active request is done so copy the result and remove the future.\
            self._copy(self._get_future.result())
            self._get_future = None

    def set_async(self) -> None:
        """Asynchronously updates server with the set parameters."""
        # Track the number of calls (we only update periodically).
        if self._set_call_counter < self._update_period:
            self._set_call_counter += 1

        period_reached: bool = self._set_call_counter >= self._update_period

        if period_reached and self._set_future is None:
            # The update period has been reached and no request has been sent yet, so
            # making an asynchronous request now.
            self._set_future = self._async_adjust()
            self._set_call_counter = 0
            return
        if self._set_future is not None and self._set_future.done():
            self._set_future = None

    def set_and_get_async(self) -> None:
        """Asynchronously updates server and gets from server."""
        # Track the number of calls (we only update periodically).
        if self._set_get_call_counter < self._update_period:
            self._set_get_call_counter += 1
        period_reached: bool = self._set_get_call_counter >= self._update_period

        if period_reached and self._set_get_future is None:
            # The update period has been reached and no request has been sent yet, so
            # making an asynchronous request now.
            self._set_get_future = self._async_adjust_and_request()
            self._set_get_call_counter = 0
            return
        if self._set_get_future is not None and self._set_get_future.done():
            self._set_get_future = None

    def add_async(self, params: Dict[str, Any]) -> None:
        """Asynchronously adds to server parameters."""
        if self._add_future is not None and self._add_future.done():
            self._add_future = None
        names = params.keys()
        if self._add_future is None:
            # The update period has been reached and no request has been sent yet, so
            # making an asynchronous request now.
            if not self._async_add_buffer:
                self._add_future = self._async_add(params)
            else:
                for name in names:
                    self._async_add_buffer[name] += params[name]

<<<<<<< HEAD
                # raise NotImplementedError("Is the below line correct?")
                self._add_future = self._async_add(
                    params.keys(), self._async_add_buffer
                )
=======
                self._add_future = self._async_add(self._async_add_buffer)
>>>>>>> 80836b9f
                self._async_add_buffer = {}
            return
        else:
            # The trainers is going to fast to keep up! Adding
            # all the values up and only writing them when the
            # process is ready.
            if self._async_add_buffer:
                for name in names:
                    self._async_add_buffer[name] += params[name]
            else:
                for name in names:
                    self._async_add_buffer[name] = params[name]

    def add_and_wait(self, params: Dict[str, Any]) -> None:
        """Adds the specified parameters to the corresponding parameters in server \
        and waits for the process to complete before continuing."""
        self._client.add_to_parameters(params)

    def get_and_wait(self) -> None:
        """Updates the get parameters with the latest copy from server \
        and waits for the process to complete before continuing."""
        self._copy(self._request())

    def get_all_and_wait(self) -> None:
        """Updates all the parameters with the latest copy from server \
        and waits for the process to complete before continuing."""
        self._copy(self._request_all())

    def set_and_wait(self) -> None:
        """Updates server with the set parameters \
        and waits for the process to complete before continuing."""
        self._adjust()

    # TODO(Dries/Arnu): this needs a bit of a cleanup
    def _copy(self, new_parameters: Dict[str, Any]) -> None:
        """Copies the new parameters to the old ones."""
        for key in new_parameters.keys():
            if isinstance(new_parameters[key], dict):
                for type1_key in new_parameters[key].keys():
                    for type2_key in self._parameters[key][type1_key].keys():
                        if self._devices:
                            # Move variables to a proper device.
                            # self._parameters[key][type1_key][
                            #     type2_key
                            # ] = jax.device_put(  # type: ignore
                            #     new_parameters[key][type1_key],
                            #     self._devices[key][type1_key],
                            # )
                            raise NotImplementedError(
                                "Support for devices"
                                + "have not been implemented"
                                + "yet in the parameter client."
                            )
                        else:
                            self._parameters[key][type1_key][
                                type2_key
                            ] = new_parameters[key][type1_key][type2_key]
            elif isinstance(new_parameters[key], np.ndarray):
                if self._devices:
                    self._parameters[key] = jax.device_put(
                        new_parameters[key], self._devices[key]  # type: ignore
                    )
                else:
                    # Note (dries): These in-place operators are used instead
                    # of direct assignment to not lose reference to the numpy
                    # array.

                    self._parameters[key] *= 0
                    # Remove last dim of numpy array if needed
                    if new_parameters[key].shape != self._parameters[key].shape:
                        self._parameters[key] += new_parameters[key][0]
                    else:
                        self._parameters[key] += new_parameters[key]

            elif isinstance(new_parameters[key], tuple):
                for i in range(len(self._parameters[key])):
                    if self._devices:
                        self._parameters[key][i] = jax.device_put(
                            new_parameters[key][i],
                            self._devices[key][i],  # type: ignore
                        )
                    else:
                        self._parameters[key][i] = new_parameters[key][i]
            else:
                NotImplementedError(
                    f"Parameter type of {type(new_parameters[key])} not implemented."
                )<|MERGE_RESOLUTION|>--- conflicted
+++ resolved
@@ -158,14 +158,7 @@
                 for name in names:
                     self._async_add_buffer[name] += params[name]
 
-<<<<<<< HEAD
-                # raise NotImplementedError("Is the below line correct?")
-                self._add_future = self._async_add(
-                    params.keys(), self._async_add_buffer
-                )
-=======
                 self._add_future = self._async_add(self._async_add_buffer)
->>>>>>> 80836b9f
                 self._async_add_buffer = {}
             return
         else:
