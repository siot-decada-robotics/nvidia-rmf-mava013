--- conflicted
+++ resolved
@@ -46,18 +46,6 @@
             str, lp.LaunchType
         ] = lp.LaunchType.LOCAL_MULTI_PROCESSING,
     ) -> None:
-<<<<<<< HEAD
-        """Initialize the launcher
-
-        Args:
-            multi_process : _description_.
-            nodes_on_gpu : _description_.
-            sp_trainer_period : _description_.
-            sp_evaluator_period : _description_.
-            name : _description_.
-            terminal : terminal for launchpad processes to be shown on
-            lp_launch_type: launchpad launch type to be used by system
-=======
         """Initialise the launcher.
 
         If multi-process, set up the launchpad program.
@@ -70,7 +58,6 @@
             sp_evaluator_period : num episodes between single process evaluator steps.
             name : launchpad program name.
             terminal : terminal for launchpad processes to be shown on.
->>>>>>> a979c2d1
         """
         self._multi_process = multi_process
         self._name = name
@@ -113,12 +100,8 @@
             name : Node name (e.g. executor).
 
         Raises:
-<<<<<<< HEAD
-            NotImplementedError: _description_
-=======
             ValueError: if single-process and node name is not supported.
             ValueError: if single-process and trying to init a node more than once.
->>>>>>> a979c2d1
 
         Returns:
             The system process or launchpad node.
