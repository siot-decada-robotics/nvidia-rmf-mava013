# python3
# Copyright 2021 InstaDeep Ltd. All rights reserved.
#
# Licensed under the Apache License, Version 2.0 (the "License");
# you may not use this file except in compliance with the License.
# You may obtain a copy of the License at
#
#     http://www.apache.org/licenses/LICENSE-2.0
#
# Unless required by applicable law or agreed to in writing, software
# distributed under the License is distributed on an "AS IS" BASIS,
# WITHOUT WARRANTIES OR CONDITIONS OF ANY KIND, either express or implied.
# See the License for the specific language governing permissions and
# limitations under the License.

"""General launcher for systems"""
from typing import Any, Dict, List, Union

import jax.random as random
import launchpad as lp
import reverb
from chex import PRNGKey

from mava.utils import lp_utils


class NodeType:
    reverb = lp.ReverbNode
    corrier = lp.CourierNode


class Launcher:
    """This mava launcher can be used to launch multi-node systems using either single \
        or distributed computation."""

    def __init__(
        self,
        multi_process: bool,
        nodes_on_gpu: List = [],
        sp_trainer_period: int = 10,
        sp_evaluator_period: int = 10,
        name: str = "System",
        terminal: str = "current_terminal",
    ) -> None:
        """_summary_

        Args:
            multi_process : _description_.
            nodes_on_gpu : _description_.
            sp_trainer_period : _description_.
            sp_evaluator_period : _description_.
            name : _description_.
            terminal : terminal for launchpad processes to be shown on
        """
        self._multi_process = multi_process
        self._name = name
        self._sp_trainer_period = sp_trainer_period
        self._sp_evaluator_period = sp_evaluator_period
        self._terminal = terminal
        if multi_process:
            self._program = lp.Program(name=name)
            self._nodes_on_gpu = nodes_on_gpu
        else:
            self._nodes: List = []
            self._node_dict: Dict = {
                "data_server": None,
                "parameter_server": None,
                "executor": None,
                "evaluator": None,
                "trainer": None,
            }

    def add(
        self,
        node_fn: Any,
        arguments: Any = [],
        node_type: Union[lp.ReverbNode, lp.CourierNode] = NodeType.corrier,
        name: str = "Node",
    ) -> Any:
        """_summary_

        Args:
            node_fn : _description_
            arguments : _description_.
            node_type : _description_.
            name : _description_.

        Raises:
            NotImplementedError: _description_
        Returns:
            _description_
        """
        # Create a list of arguments
        if type(arguments) is not list:
            arguments = [arguments]

        if self._multi_process:
            with self._program.group(name):
                node = self._program.add_node(node_type(node_fn, *arguments))

            return node
        else:
            if name not in self._node_dict:
                raise ValueError(
                    f"{name} is not a valid node name."
                    + "Single process currently only supports "
                    + "nodes named: {list(self._node_dict.keys())}"
                )
            elif self._node_dict[name] is not None:
                raise ValueError(
                    f"Node named {name} initialised more than onces."
                    + "Single process currently only supports one node per type."
                )

            process = node_fn(*arguments)
            if node_type == lp.ReverbNode:
                # Assigning server to self to keep it alive.
                self._replay_server = reverb.Server(process, port=None)
                process = reverb.Client(f"localhost:{self._replay_server.port}")
            self._nodes.append(process)
            self._node_dict[name] = process
            return process

    def get_nodes(self) -> List[Any]:
        """TODO: Add description here."""
        if self._multi_process:
            raise ValueError("Get nodes only implemented for single process setups.")

        return self._nodes

    def launch(self) -> None:
        """_summary_

        Raises:
            NotImplementedError: _description_
        """
        if self._multi_process:
            local_resources = lp_utils.to_device(
                program_nodes=self._program.groups.keys(),
                nodes_on_gpu=self._nodes_on_gpu,
            )

            lp.launch(
                self._program,
                lp.LaunchType.LOCAL_MULTI_PROCESSING,
<<<<<<< HEAD
                # terminal="current_terminal",
=======
                terminal=self._terminal,
>>>>>>> 15e4e38a
                local_resources=local_resources,
            )
        else:
            episode = 1
            executor_steps = 0

            _ = self._node_dict["data_server"]
            _ = self._node_dict["parameter_server"]
            executor = self._node_dict["executor"]
            evaluator = self._node_dict["evaluator"]
            trainer = self._node_dict["trainer"]

            while True:
                executor_stats = executor.run_episode_and_log()

                if episode % self._sp_trainer_period == 0:
                    _ = trainer.step()  # logging done in trainer
                    print("Performed trainer step.")
                if episode % self._sp_evaluator_period == 0:
                    _ = evaluator.run_episode_and_log()
                    print("Performed evaluator run.")

                print(f"Episode {episode} completed.")
                episode += 1
                executor_steps += executor_stats["episode_length"]<|MERGE_RESOLUTION|>--- conflicted
+++ resolved
@@ -143,11 +143,7 @@
             lp.launch(
                 self._program,
                 lp.LaunchType.LOCAL_MULTI_PROCESSING,
-<<<<<<< HEAD
-                # terminal="current_terminal",
-=======
                 terminal=self._terminal,
->>>>>>> 15e4e38a
                 local_resources=local_resources,
             )
         else:
