# python3
# Copyright 2021 InstaDeep Ltd. All rights reserved.
#
# Licensed under the Apache License, Version 2.0 (the "License");
# you may not use this file except in compliance with the License.
# You may obtain a copy of the License at
#
#     http://www.apache.org/licenses/LICENSE-2.0
#
# Unless required by applicable law or agreed to in writing, software
# distributed under the License is distributed on an "AS IS" BASIS,
# WITHOUT WARRANTIES OR CONDITIONS OF ANY KIND, either express or implied.
# See the License for the specific language governing permissions and
# limitations under the License.

"""Jax IPPO system networks."""
import dataclasses
from typing import Any, Callable, Dict, List, Optional, Sequence, Tuple

import chex
import haiku as hk
import jax
import jax.numpy as jnp
from acme import specs
from acme.jax import networks as networks_lib
from acme.jax import utils
from dm_env import specs as dm_specs

from mava import specs as mava_specs
from mava.types import NestedArray
from mava.utils.jax_training_utils import action_mask_categorical_policies
from mava.utils.networks_utils import MLP_NORM

Array = dm_specs.Array
BoundedArray = dm_specs.BoundedArray
DiscreteArray = dm_specs.DiscreteArray
EntropyFn = Callable[[Any], jnp.ndarray]


@dataclasses.dataclass
class PPONetworks:
    """Separate policy and critic networks for IPPO."""

    def __init__(
        self,
        policy_network: networks_lib.FeedForwardNetwork,
        policy_params: networks_lib.Params,
        policy_init_state: Any,
        critic_init_state: Any,
        critic_network: networks_lib.FeedForwardNetwork,
        critic_params: networks_lib.Params,
        log_prob: Optional[networks_lib.LogProbFn] = None,
        entropy: Optional[EntropyFn] = None,
        sample: Optional[networks_lib.SampleFn] = None,
    ) -> None:
        """Initiliaze networks class

        Args:
            policy_network: network to be used by the policy
            policy_params: parameters for the policy network
            policy_init_state: initial policy hidden state.
            critic_init_state: initial critic hidden state.
            critic_network: network to be used by the critic
            critic_params: parameters for the critic network
            log_prob: lambda function for getting the log probability of
                a particular action from a distribution.
                Defaults to None.
            entropy: lambda function for getting the entropy of
                a particular distribution.
                Defaults to None.
            sample: lambda function for sampling an action
                from a distribution.
                Defaults to None.
        """
        self.policy_network = policy_network
        self.policy_params = policy_params
        self.policy_init_state = policy_init_state
        self.critic_init_state = critic_init_state
        self.critic_network = critic_network
        self.critic_params = critic_params
        self.log_prob = log_prob
        self.entropy = entropy
        self.sample = sample

        def forward_fn(
            policy_params: Dict[str, jnp.ndarray],
            observations: networks_lib.Observation,
            rng_key: networks_lib.PRNGKey,
            mask: chex.Array = None,
            policy_state: Tuple[jnp.ndarray] = None,
        ) -> Tuple[NestedArray, NestedArray, NestedArray]:
            """Get actions and relevant log probabilities from the \
                policy network given some observations.

            Args:
                policy_params: parameters of the policy network
                observations: agent observations
                key: jax random key for sampling from the policy
                    distribution
                policy_state: Optional state used for recurrent policies
                mask: optional mask for selecting only legal actions
                    Defaults to None.

            Returns:
                Tuple (actions, log_prob): sampled actions and relevant
                    log probabilities of sampled actions
            """
            # The parameters of the network might change. So it has to
            # be fed into the jitted function.
            if not self.policy_init_state:
                distribution = self.policy_network.apply(policy_params, observations)
            else:
                distribution, policy_state = self.policy_network.apply(
                    policy_params, [observations, policy_state]
                )

            if mask is not None:
                distribution = action_mask_categorical_policies(distribution, mask)

            actions = jnp.squeeze(distribution.sample(seed=rng_key))
            log_prob = jnp.squeeze(distribution.log_prob(actions))

            return actions, log_prob, policy_state

        self.forward_fn = forward_fn

    def get_action(
        self,
        observations: networks_lib.Observation,
        params: Any,
        base_key: networks_lib.PRNGKey,
        mask: chex.Array = None,
        policy_state: Any = None,
    ) -> Tuple[jnp.ndarray, Dict]:
        """Get actions from policy network given observations."""

        actions, log_prob, policy_state = self.forward_fn(
            policy_params=params["policy_network"],
            observations=observations,
            rng_key=base_key,
            mask=mask,
            policy_state=policy_state,
        )

        if self.policy_init_state:
            return actions, {"log_prob": log_prob}, policy_state  # type: ignore
        else:
            return actions, {"log_prob": log_prob}  # type: ignore

    def get_value(self, observations: networks_lib.Observation) -> jnp.ndarray:
        """Get state value from critic network given observations."""
        value = self.critic_network.apply(self.critic_params, observations)
        return value

    def get_init_state(self) -> jnp.ndarray:
        """Get initial policy hidden state."""
        return self.policy_init_state

    def get_critic_init_state(self) -> jnp.ndarray:
        """Get initial critic hidden state."""
        return self.critic_init_state

    def get_params(
        self,
    ) -> Dict[str, jnp.ndarray]:
        """Return current params.

        Returns:
            policy and critic params.
        """
        return {
            "policy_network": self.policy_params,
            "critic_network": self.critic_params,
        }


# This class is made to replicate the behaviour of the categorical value head
# which squeezes the value inside the __call__ method before returning it.
# please see
# https://github.com/deepmind/acme/blob/70e1e6b694d79d94f1bed13d55cda5c1837a10f3/acme/jax/networks/distributional.py#L284 # noqa: E501
class ValueHead(hk.Module):
    """Network head that produces a value."""

    def __init__(
        self,
        name: Optional[str] = None,
        w_init: Optional[hk.initializers.Initializer] = None,
    ):
        """Initialize the value head.

        Args:
            name: An optional string name for the class.
            w_init: Initializer for network weights.
        """
        super().__init__(name=name)
        self._value_layer = hk.Linear(1, w_init=w_init)

    def __call__(self, inputs: jnp.ndarray) -> Any:
        """Return output given network inputs."""
        value = jnp.squeeze(self._value_layer(inputs), axis=-1)
        return value


def make_discrete_networks(  # noqa: C901
    environment_spec: specs.EnvironmentSpec,
    base_key: networks_lib.PRNGKey,
    policy_layer_sizes: Sequence[int],
    critic_layer_sizes: Sequence[int],
    policy_recurrent_layer_sizes: Sequence[int],
    critic_recurrent_layer_sizes: Sequence[int],
    recurrent_architecture_fn: Any,
    policy_layers_after_recurrent: Sequence[int],
    critic_layers_after_recurrent: Sequence[int],
    orthogonal_initialisation: bool = False,
    activation_function: Callable[[jnp.ndarray], jnp.ndarray] = jax.nn.relu,
    policy_network_head_weight_gain: float = 0.01,
    layer_norm: bool = False,
    # default behaviour is to flatten observations
) -> PPONetworks:
    """Create PPO network for environments with discrete action spaces.

    Args:
        environment_spec: environment spec
        base_key: jax random key for initializing network parameters
        policy_layer_sizes: sizes of hidden layers for the policy network
        critic_layer_sizes: sizes of hidden layers for the critic network
        policy_recurrent_layer_sizes: Optionally add recurrent layers to the policy
        critic_recurrent_layer_sizes: Optionally add recurrent layers to the critic
        recurrent_architecture_fn: Architecture to use for the recurrent units,
        e.g. LSTM or GRU.
        policy_layers_after_recurrent: sizes of hidden layers for the
            policy network after the recurrent layers. This is only used if a
            recurrent architecture is used.
        critic_layers_after_recurrent: sizes of hidden layers for the
            critic network after the recurrent layers. This is only used if a
            recurrent architecture is used.
        orthogonal_initialisation: Whether network weights should be
            initialised orthogonally.
        activation_function: activation function to be used for
            network hidden layers.
        policy_network_head_weight_gain: value for scaling the policy
            network final layer weights by.
        layer_norm: apply layer normalisation to the hidden MLP layers.


    Returns:
        PPONetworks class
    """

    num_actions = environment_spec.actions.num_values

    # Define weight and bias initialisation functions to be
    # used in MLPs and policy and critic head networks.
    w_init_fn = (
        lambda x, scale: hk.initializers.Orthogonal(scale=scale)
        if (x is True)
        else None
    )

    @hk.without_apply_rng
    @hk.transform
    def policy_fn(inputs: jnp.ndarray) -> networks_lib.FeedForwardNetwork:
        """Create a policy network function and transform it using Haiku.

        Args:
            inputs: The inputs required for hk.DeepRNN or hk.Sequential.

        Returns:
            FeedForwardNetwork class
        """
        # Add the observation network and an MLP network.
        policy_network = [
            MLP_NORM(
                policy_layer_sizes,
                activation=activation_function,
                w_init=w_init_fn(orthogonal_initialisation, jnp.sqrt(2)),
                activate_final=True,
                layer_norm=layer_norm,
            ),
        ]

        # Add optional recurrent layers
        if len(policy_recurrent_layer_sizes) > 0:
            for size in policy_recurrent_layer_sizes:
                policy_network.append(recurrent_architecture_fn(size))

            # Add optional feedforward layers after the recurrent layers
            if len(policy_layers_after_recurrent) > 0:
                policy_network.append(
                    MLP_NORM(
                        policy_layers_after_recurrent,
                        activation=activation_function,
                        w_init=w_init_fn(orthogonal_initialisation, jnp.sqrt(2)),
                        activate_final=True,
                        layer_norm=layer_norm,
                    ),
                )

        # Add a categorical value head.
        policy_network.append(
            networks_lib.CategoricalHead(
                num_values=num_actions,
                dtype=environment_spec.actions.dtype,
                w_init=w_init_fn(
                    orthogonal_initialisation, policy_network_head_weight_gain
                ),
            )
        )

        if len(policy_recurrent_layer_sizes) > 0:
            return hk.DeepRNN(policy_network)(inputs[0], inputs[1])
        else:
            return hk.Sequential(policy_network)(inputs)

    @hk.without_apply_rng
    @hk.transform
    def initial_state_fn() -> List[jnp.ndarray]:
        """Returns an intial state for the recurrent layers.

        Args:
            None.

        Returns:
            Initial state for the recurrent layers.
        """
        state = []
        for size in policy_recurrent_layer_sizes:
            state.append(recurrent_architecture_fn(size).initial_state(1))
        return state

    @hk.without_apply_rng
    @hk.transform
    def critic_initial_state_fn() -> Tuple[jnp.ndarray, jnp.ndarray]:
        """Returns an intial state for the recurrent layers.

        Args:
            None.

        Returns:
            Initial state for the recurrent layers.
        """
        # TODO: Return and handle the same as the above
        return hk.GRU(64).initial_state(1), hk.GRU(64).initial_state(5)

    @hk.without_apply_rng
    @hk.transform
    def critic_fn(inputs: jnp.ndarray) -> networks_lib.FeedForwardNetwork:
        """Create a critic network function and transform it using Haiku.

        Args:
            inputs: The inputs required for hk.Sequential.

        Returns:
            FeedForwardNetwork class
        """
        critic_layers = []

        critic_layers.extend(
            [
                MLP_NORM(
                    critic_layer_sizes,
                    activation=activation_function,
                    w_init=w_init_fn(orthogonal_initialisation, jnp.sqrt(2)),
                    activate_final=True,
<<<<<<< HEAD
                )
=======
                    layer_norm=layer_norm,
                ),
                ValueHead(w_init=w_init_fn(orthogonal_initialisation, 1.0)),
>>>>>>> 5682eb4a
            ]
        )

        # Add optional recurrent layers
        if len(critic_recurrent_layer_sizes) > 0:
            for size in critic_recurrent_layer_sizes:
                critic_layers.append(recurrent_architecture_fn(size))

            # Add optional feedforward layers after the recurrent layers
            if len(critic_layers_after_recurrent) > 0:
                critic_layers.append(
                    hk.nets.MLP(
                        critic_layers_after_recurrent,
                        activation=activation_function,
                        w_init=w_init_fn(orthogonal_initialisation, jnp.sqrt(2)),
                        activate_final=True,
                    ),
                )

        critic_layers.extend(
            [ValueHead(w_init=w_init_fn(orthogonal_initialisation, 1.0))]
        )

        if len(critic_recurrent_layer_sizes) > 0:
            return hk.DeepRNN(critic_layers)(inputs[0], inputs[1])
        else:
            return hk.Sequential(critic_layers)(inputs)

    dummy_obs = utils.zeros_like(environment_spec.observations.observation)
    dummy_obs = utils.add_batch_dim(dummy_obs)  # Dummy 'sequence' dim.

    base_key, network_key = jax.random.split(base_key)

    if len(policy_recurrent_layer_sizes) > 0:
        policy_state = initial_state_fn.apply(None)

        policy_params = policy_fn.init(network_key, [dummy_obs, policy_state])  # type: ignore # noqa: E501
    else:
        policy_state = None
        policy_params = policy_fn.init(network_key, dummy_obs)  # type: ignore

    base_key, network_key = jax.random.split(base_key)

    if len(critic_recurrent_layer_sizes) > 0:
        critic_state, batch_critic_state = critic_initial_state_fn.apply(None)
        critic_params = critic_fn.init(network_key, [dummy_obs, critic_state])  # type: ignore # noqa: E501
    else:
        critic_state = None
        batch_critic_state = None
        critic_params = critic_fn.init(network_key, dummy_obs)

    # Create PPONetworks to add functionality required by the agent.
    return PPONetworks(
        policy_network=policy_fn,
        policy_params=policy_params,
        policy_init_state=policy_state,
        critic_init_state=batch_critic_state,
        critic_network=critic_fn,
        critic_params=critic_params,
        log_prob=lambda distribution, action: distribution.log_prob(action),
        entropy=lambda distribution: distribution.entropy(),
        sample=lambda distribution, key: distribution.sample(seed=key),
    )


def make_networks(
    spec: specs.EnvironmentSpec,
    base_key: networks_lib.PRNGKey,
    policy_layer_sizes: Sequence[int],
    critic_layer_sizes: Sequence[int],
    policy_recurrent_layer_sizes: Sequence[int],
    critic_recurrent_layer_sizes: Sequence[int],
    recurrent_architecture_fn: Any,
    policy_layers_after_recurrent: Sequence[int],
    critic_layers_after_recurrent: Sequence[int],
    orthogonal_initialisation: bool = False,
    activation_function: Callable[[jnp.ndarray], jnp.ndarray] = jax.nn.relu,
    policy_network_head_weight_gain: float = 0.01,
    layer_norm: bool = False,
) -> PPONetworks:
    """Function for creating PPO networks to be used.

    These networks will be different depending on whether the
    environment has a discrete or continuous action space.

    Args:
        spec: specifications of training environment
        base_key: pseudo-random value used to initialise distributions
        policy_layer_sizes: size of each layer of the policy network
        critic_layer_sizes: size of each layer of the critic network
        policy_recurrent_layer_sizes: Optionally add recurrent layers to the policy
        critic_recurrent_layer_sizes: Optionally add recurrent layers to the critic
        recurrent_architecture_fn: Architecture to use for the recurrent units,
            e.g. LSTM or GRU.
        policy_layers_after_recurrent: sizes of hidden layers for the policy
            network after the recurrent layers. This is only used if a
            recurrent architecture is used.
        critic_layers_after_recurrent: sizes of hidden layers for the critic
            network after the recurrent layers. This is only used if a
            recurrent architecture is used.
        orthogonal_initialisation: Whether network weights should be
            initialised orthogonally.
        activation_function: activation function to be used for
            network hidden layers.
        policy_network_head_weight_gain: value for scaling the policy
            network final layer weights by.
        layer_norm: apply layer normalisation to the hidden MLP layers.

    Returns:
        make_discrete_networks: function to create a discrete network

    Raises:
        NotImplementedError: Raises an error if continuous network is not
                        available
    """
    if isinstance(spec.actions, specs.DiscreteArray):
        return make_discrete_networks(
            environment_spec=spec,
            base_key=base_key,
            policy_layer_sizes=policy_layer_sizes,
            critic_layer_sizes=critic_layer_sizes,
            policy_recurrent_layer_sizes=policy_recurrent_layer_sizes,
            critic_recurrent_layer_sizes=critic_recurrent_layer_sizes,
            policy_layers_after_recurrent=policy_layers_after_recurrent,
            critic_layers_after_recurrent=critic_layers_after_recurrent,
            recurrent_architecture_fn=recurrent_architecture_fn,
            orthogonal_initialisation=orthogonal_initialisation,
            activation_function=activation_function,
            layer_norm=layer_norm,
            policy_network_head_weight_gain=policy_network_head_weight_gain,
        )

    else:
        raise NotImplementedError(
            "Continuous networks not implemented yet."
            + "See: https://github.com/deepmind/acme/blob/"
            + "master/acme/agents/jax/ppo/networks.py"
        )


def make_default_networks(
    environment_spec: mava_specs.MAEnvironmentSpec,
    agent_net_keys: Dict[str, str],
    base_key: List[int],
    net_spec_keys: Dict[str, str] = {},
    policy_layer_sizes: Sequence[int] = (
        256,
        256,
        256,
    ),
    critic_layer_sizes: Sequence[int] = (512, 512, 256),
    policy_recurrent_layer_sizes: Sequence[int] = (),
    critic_recurrent_layer_sizes: Sequence[int] = (),
    recurrent_architecture_fn: Any = hk.GRU,
    policy_layers_after_recurrent: Sequence[int] = (),
    critic_layers_after_recurrent: Sequence[int] = (),
    orthogonal_initialisation: bool = False,
    activation_function: Callable[[jnp.ndarray], jnp.ndarray] = jax.nn.relu,
    policy_network_head_weight_gain: float = 0.01,
    layer_norm: bool = False,
) -> Dict[str, Any]:
    """Create default PPO networks

    Args:
        environment_spec: mava multi-agent environment spec
        agent_net_keys: dictionary specifying which networks are
            used by which agent
        base_key: jax random key to be used for network initialization
        net_spec_keys: keys for each agent network
        policy_layer_sizes: policy network layers
        critic_layer_sizes: critic network layers
        policy_recurrent_layer_sizes: Optionally add recurrent layers to the policy
        critic_recurrent_layer_sizes: Optionally add recurrent layers to the critic
        recurrent_architecture_fn: Architecture to use for the recurrent units,
            e.g. LSTM or GRU.
        policy_layers_after_recurrent: sizes of hidden layers for the policy
            network after the recurrent layers. This is only used if a
            recurrent architecture is used.
        critic_layers_after_recurrent: sizes of hidden layers for the critic
            network after the recurrent layers. This is only used if a
            recurrent architecture is used.
        orthogonal_initialisation: whether network weights should be
            initialised orthogonally. This will initialise all hidden
            layers weights with scale sqrt(2) and all hidden layer
            biases with a constant value of 0.0. The policy network
            output head weights are orthogonally initialised with scale 0.01 and
            the critic network output head weights are orthogonally initialised
            with scale 1.0.Scale value obtained from:
            https://iclr-blog-track.github.io/2022/03/25/ppo-implementation-details/ # noqa: E501
        activation_function: activation function to be used for
            network hidden layers.
        policy_network_head_weight_gain: value for scaling the policy
            network final layer weights by.
        layer_norm: apply layer normalisation to the hidden MLP layers.

    Returns:
        networks: networks created to given spec
    """

    # Create agent_type specs.
    specs = environment_spec.get_agent_environment_specs()
    if not net_spec_keys:
        specs = {
            agent_net_keys[agent_key]: specs[agent_key] for agent_key in specs.keys()
        }
    else:
        specs = {net_key: specs[value] for net_key, value in net_spec_keys.items()}

    networks: Dict[str, Any] = {}
    for net_key in specs.keys():
        networks[net_key] = make_networks(
            specs[net_key],
            base_key=base_key,
            policy_layer_sizes=policy_layer_sizes,
            critic_layer_sizes=critic_layer_sizes,
            policy_recurrent_layer_sizes=policy_recurrent_layer_sizes,
            critic_recurrent_layer_sizes=critic_recurrent_layer_sizes,
            recurrent_architecture_fn=recurrent_architecture_fn,
            policy_layers_after_recurrent=policy_layers_after_recurrent,
            critic_layers_after_recurrent=critic_layers_after_recurrent,
            orthogonal_initialisation=orthogonal_initialisation,
            activation_function=activation_function,
            layer_norm=layer_norm,
            policy_network_head_weight_gain=policy_network_head_weight_gain,
        )

    # No longer returning a dictionary since this is handled in PPONetworks above
    return networks<|MERGE_RESOLUTION|>--- conflicted
+++ resolved
@@ -362,13 +362,9 @@
                     activation=activation_function,
                     w_init=w_init_fn(orthogonal_initialisation, jnp.sqrt(2)),
                     activate_final=True,
-<<<<<<< HEAD
-                )
-=======
                     layer_norm=layer_norm,
                 ),
                 ValueHead(w_init=w_init_fn(orthogonal_initialisation, 1.0)),
->>>>>>> 5682eb4a
             ]
         )
 
