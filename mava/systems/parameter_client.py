--- conflicted
+++ resolved
@@ -20,7 +20,6 @@
 
 import jax
 import numpy as np
-import time
 
 from mava.systems.parameter_server import ParameterServer
 from mava.utils.done_future import DoneFuture
@@ -34,17 +33,10 @@
         self,
         server: ParameterServer,
         parameters: Dict[str, Any],
-<<<<<<< HEAD
-        get_keys: List[str] = None,
-        set_keys: List[str] = None,
-        call_update_period: int = 1,
-        time_update_period: int = 0,
-=======
         multi_process: bool,
         get_keys: Optional[List[str]] = None,
         set_keys: Optional[List[str]] = None,
         update_period: int = 1,
->>>>>>> b02cc5c0
         devices: Dict[str, Optional[Union[str, jax.xla.Device]]] = {},
     ):
         """Initialise the parameter client.
@@ -56,8 +48,7 @@
                 be a launchpad node for this to work.
             get_keys: names of parameters to fetch from the server in requests.
             set_keys: names of parameters to set in the server.
-            call_update_period: number of calls between syncs with the server.
-            time_update_period: number of seconds between syncs with the server.
+            update_period: number of calls between syncs with the server.
             devices: dictionary {parameter name: device} defining devices for params.
         """
         self._all_keys = sort_str_num(list(parameters.keys()))
@@ -69,16 +60,9 @@
         self._get_call_counter = 0
         self._set_call_counter = 0
         self._set_get_call_counter = 0
-<<<<<<< HEAD
-        self._call_update_period = call_update_period
-        self._time_update_period = time_update_period
-        self._client = client
-=======
         self._update_period = update_period
         self._server = server
->>>>>>> b02cc5c0
         self._devices = devices
-        self._last_update_time = time.time()
 
         # note below it is assumed that if one device is specified with a string
         # they all are - need to test this works
@@ -122,23 +106,6 @@
         self._set_get_future: Optional[Tuple[futures.Future, futures.Future]] = None
         self._add_future: Optional[futures.Future] = None
 
-    def _should_update(self, call_count: int):
-        """
-        Checks whether a sync with the server should be performed given the
-        number of times it has been called and the time since it was last called
-
-        Args:
-            call_count: the number of times this call has been requested since
-             last synced with the server
-
-        Returns:
-            None.
-        """
-        # TODO: possibly add 1 time limiter per get/set/get_set
-        time_reached = time.time() - self._last_update_time > self._time_update_period
-        calls_reached = call_count >= self._call_update_period
-        return time_reached and calls_reached
-
     def _adjust_and_request(self) -> None:
         """Set the parameters in the server, then update local params from the server.
 
@@ -182,16 +149,15 @@
             None.
         """
         # Track the number of calls (we only update periodically).
-        if self._get_call_counter < self._call_update_period:
+        if self._get_call_counter < self._update_period:
             self._get_call_counter += 1
 
-        if self._should_update(self._get_call_counter) and self._get_future is None:
+        period_reached: bool = self._get_call_counter >= self._update_period
+        if period_reached and self._get_future is None:
             # The update period has been reached and no request has been sent yet, so
             # making an asynchronous request now.
             self._get_future = self._async_request()
             self._get_call_counter = 0
-            self._last_update_time = time.time()
-            return
 
         if self._get_future is not None and self._get_future.done():
             # The active request is done so copy the result and remove the future.\
@@ -205,10 +171,12 @@
             None.
         """
         # Track the number of calls (we only update periodically).
-        if self._set_call_counter < self._call_update_period:
+        if self._set_call_counter < self._update_period:
             self._set_call_counter += 1
 
-        if self._should_update(self._set_call_counter) and self._set_future is None:
+        period_reached: bool = self._set_call_counter >= self._update_period
+
+        if period_reached and self._set_future is None:
             # The update period has been reached and no request has been sent yet, so
             # making an asynchronous request now.
             if params is None:
@@ -216,9 +184,7 @@
             else:
                 self._set_future = self._async_adjust_param(params)
             self._set_call_counter = 0
-            self._last_update_time = time.time()
             return
-
         if self._set_future is not None and self._set_future.done():
             self._set_future = None
 
@@ -229,27 +195,20 @@
             None.
         """
         # Track the number of calls (we only update periodically).
-        if self._set_get_call_counter < self._call_update_period:
+        if self._set_get_call_counter < self._update_period:
             self._set_get_call_counter += 1
-
-        if (
-            self._should_update(self._set_get_call_counter)
-            and self._set_get_future is None
-        ):
+        period_reached: bool = self._set_get_call_counter >= self._update_period
+
+        if period_reached and self._set_get_future is None:
             # The update period has been reached and no request has been sent yet, so
             # making an asynchronous request now.
             self._set_get_future = self._async_adjust_and_request()
             self._set_get_call_counter = 0
-            self._last_update_time = time.time()
             return
 
-<<<<<<< HEAD
-        if self._set_get_future is not None and self._set_get_future.done():
-=======
         if self._set_get_future is not None and all(
             [f.done() for f in self._set_get_future]
         ):
->>>>>>> b02cc5c0
             self._set_get_future = None
 
     def add_async(self, params: Dict[str, Any]) -> None:
