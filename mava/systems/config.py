--- conflicted
+++ resolved
@@ -85,12 +85,8 @@
                             self._param_to_component[new_param_name] = name
                     self._config[name] = dataclass
             elif isinstance(dataclass, SimpleNamespace):
-<<<<<<< HEAD
+                # SimpleNamespace implies that this component does not have config variables.
                 self._config[name] = dataclass
-=======
-                # SimpleNamespace implies that this component does not have config variables.
-                pass
->>>>>>> 1816419c
             else:
                 raise Exception(
                     f"""
@@ -143,12 +139,8 @@
                         in the system builder."
                     )
             elif isinstance(dataclass, SimpleNamespace):
-<<<<<<< HEAD
                 # SimpleNamespace implies that this component does
                 # not have config variables.
-=======
-                # SimpleNamespace implies that this component does not have config variables.
->>>>>>> 1816419c
                 pass
             else:
                 raise Exception("Component configs must be a dataclass.")
