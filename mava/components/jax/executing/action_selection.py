# python3
# Copyright 2021 InstaDeep Ltd. All rights reserved.
#
# Licensed under the Apache License, Version 2.0 (the "License");
# you may not use this file except in compliance with the License.
# You may obtain a copy of the License at
#
#     http://www.apache.org/licenses/LICENSE-2.0
#
# Unless required by applicable law or agreed to in writing, software
# distributed under the License is distributed on an "AS IS" BASIS,
# WITHOUT WARRANTIES OR CONDITIONS OF ANY KIND, either express or implied.
# See the License for the specific language governing permissions and
# limitations under the License.

"""Execution components for system builders"""

import abc
from dataclasses import dataclass
from typing import Any, Callable, Dict

import acme.jax.utils as utils
import jax
<<<<<<< HEAD
import numpy as np
=======
>>>>>>> 5c9d1748
from acme.jax import utils

from mava.components.jax import Component
from mava.core_jax import SystemExecutor
from mava.systems.jax.mamcts.mcts import MCTS, MaxDepth, RecurrentFn, RootFn, TreeSearch


@dataclass
class ExecutorSelectActionConfig:
    pass


class ExecutorSelectAction(Component):
    @abc.abstractmethod
    def __init__(
        self,
        config: ExecutorSelectActionConfig = ExecutorSelectActionConfig(),
    ):
        """_summary_

        Args:
            config : _description_.
        """
        self.config = config

    # Select actions
    @abc.abstractmethod
    def on_execution_select_actions(self, executor: SystemExecutor) -> None:
        """Summary"""
        pass

    # Select action
    @abc.abstractmethod
    def on_execution_select_action_compute(self, executor: SystemExecutor) -> None:
        """Summary"""
        pass

    @staticmethod
    def name() -> str:
        """_summary_

        Returns:
            _description_
        """
        return "executor_select_action"


class FeedforwardExecutorSelectAction(ExecutorSelectAction):
    def __init__(
        self,
        config: ExecutorSelectActionConfig = ExecutorSelectActionConfig(),
    ):
        """_summary_

        Args:
            config : _description_.
        """
        self.config = config

    # Select actions
    def on_execution_select_actions(self, executor: SystemExecutor) -> None:
        """Summary"""
        executor.store.actions_info = {}
        executor.store.policies_info = {}
        for agent, observation in executor.store.observations.items():
            action_info, policy_info = executor.select_action(agent, observation)
            executor.store.actions_info[agent] = action_info
            executor.store.policies_info[agent] = policy_info

    # Select action
    def on_execution_select_action_compute(self, executor: SystemExecutor) -> None:
        """Summary"""

        agent = executor.store.agent
        network = executor.store.networks["networks"][
            executor.store.agent_net_keys[agent]
        ]

        observation = utils.add_batch_dim(executor.store.observation.observation)
<<<<<<< HEAD

=======
>>>>>>> 5c9d1748
        rng_key, executor.store.key = jax.random.split(executor.store.key)

        # TODO (dries): We are currently using jit in the networks per agent.
        # We can also try jit over all the agents in a for loop. This would
        # allow the jit function to save us even more time.
        executor.store.action_info, executor.store.policy_info = network.get_action(
            observation,
            rng_key,
            utils.add_batch_dim(executor.store.observation.legal_actions),
<<<<<<< HEAD
        )

    @staticmethod
    def name() -> str:
        """_summary_"""
        return "executor_select_action"


@dataclass
class MCTSConfig:
    root_fn: RootFn = None
    recurrent_fn: RecurrentFn = None
    search: TreeSearch = None
    environment_model: Any = None
    num_simulations: int = 10
    evaluator_num_simulations: int = 50
    max_depth: MaxDepth = None
    other_search_params: Callable[[None], Dict[str, Any]] = lambda: {}
    evaluator_other_search_params: Callable[[None], Dict[str, Any]] = lambda: {}


class MCTSFeedforwardExecutorSelectAction(FeedforwardExecutorSelectAction):
    """MCTS action selection"""

    def __init__(
        self,
        config: MCTSConfig = MCTSConfig(),
    ):
        """_summary_

        Args:
            config : _description_.
        """
        super().__init__(config)

    def on_execution_init_start(self, executor: SystemExecutor) -> None:

        if None in [self.config.root_fn, self.config.recurrent_fn, self.config.search]:
            raise ValueError("Required arguments for MCTS config have not been given")

        self.mcts = MCTS(self.config)

    # TODO figure out how to pass agent ids since it is a string
    # Select action
    def on_execution_select_action_compute(self, executor: SystemExecutor) -> None:
        """Summary"""

        agent = executor.store.agent
        network = executor.store.networks["networks"][
            executor.store.agent_net_keys[agent]
        ]

        rng_key, executor.store.key = jax.random.split(executor.store.key)

        observation = utils.add_batch_dim(executor.store.observation.observation)

        executor.store.action_info, executor.store.policy_info = self.mcts.get_action(
            network.forward_fn,
            network.params,
            rng_key,
            executor.store.environment_state,
            observation,
            agent,
            executor.store.is_evaluator,
        )

    @staticmethod
    def config_class() -> Callable:
        return MCTSConfig
=======
        )
>>>>>>> 5c9d1748
<|MERGE_RESOLUTION|>--- conflicted
+++ resolved
@@ -19,12 +19,7 @@
 from dataclasses import dataclass
 from typing import Any, Callable, Dict
 
-import acme.jax.utils as utils
 import jax
-<<<<<<< HEAD
-import numpy as np
-=======
->>>>>>> 5c9d1748
 from acme.jax import utils
 
 from mava.components.jax import Component
@@ -104,10 +99,6 @@
         ]
 
         observation = utils.add_batch_dim(executor.store.observation.observation)
-<<<<<<< HEAD
-
-=======
->>>>>>> 5c9d1748
         rng_key, executor.store.key = jax.random.split(executor.store.key)
 
         # TODO (dries): We are currently using jit in the networks per agent.
@@ -117,7 +108,6 @@
             observation,
             rng_key,
             utils.add_batch_dim(executor.store.observation.legal_actions),
-<<<<<<< HEAD
         )
 
     @staticmethod
@@ -186,7 +176,4 @@
 
     @staticmethod
     def config_class() -> Callable:
-        return MCTSConfig
-=======
-        )
->>>>>>> 5c9d1748
+        return MCTSConfig