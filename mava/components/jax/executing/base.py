# python3
# Copyright 2021 InstaDeep Ltd. All rights reserved.
#
# Licensed under the Apache License, Version 2.0 (the "License");
# you may not use this file except in compliance with the License.
# You may obtain a copy of the License at
#
#     http://www.apache.org/licenses/LICENSE-2.0
#
# Unless required by applicable law or agreed to in writing, software
# distributed under the License is distributed on an "AS IS" BASIS,
# WITHOUT WARRANTIES OR CONDITIONS OF ANY KIND, either express or implied.
# See the License for the specific language governing permissions and
# limitations under the License.

"""Execution components for system builders"""
import copy
from dataclasses import dataclass
from typing import Callable, List, Optional, Type

from mava.callbacks import Callback
from mava.components.jax import Component
from mava.core_jax import SystemExecutor


@dataclass
class ExecutorInitConfig:
    interval: Optional[dict] = None


class ExecutorInit(Component):
    def __init__(self, config: ExecutorInitConfig = ExecutorInitConfig()):
        """Component for initialising store parameters required for executor components.

        Args:
            config: ExecutorInitConfig.
        """
        self.config = config

    def on_execution_init_start(self, executor: SystemExecutor) -> None:
        """Save the interval from the config to the executor.

        Args:
            executor: SystemExecutor.

        Returns:
            None.
        """
        executor._interval = self.config.interval  # type: ignore
        executor.store.steps_count = 0  # To be updated at the beginning of observation

    def on_execution_observe_start(self, executor: SystemExecutor) -> None:
        """Increase the executor step counts for this episode."""
        executor.store.steps_count += 1

    @staticmethod
    def name() -> str:
        """Static method that returns component name."""
        return "executor_init"

    @staticmethod
<<<<<<< HEAD
    def config_class() -> Callable:
        """Returns the config class for this component."""
        return ExecutorInitConfig


@dataclass
class ExecutorTargetNetInitConfig:
    pass


class ExecutorTargetNetInit(Component):
    def __init__(
        self, config: ExecutorTargetNetInitConfig = ExecutorTargetNetInitConfig()
    ):
        """_summary_

        Args:
            config : _description_.
        """
        self.config = config

    def on_building_init(self, builder: SystemBuilder) -> None:
        """Summary"""
        # Setup agent target networks
        builder.store.target_networks = copy.deepcopy(builder.store.networks)

    @staticmethod
    def name() -> str:
        """_summary_"""
        return "executor_target_net_init"

    @staticmethod
    def config_class() -> Callable:
        """Returns the config class for this component."""
        return ExecutorTargetNetInitConfig
=======
    def config_class() -> Optional[Callable]:
        """Config class used for component.

        Returns:
            config class/dataclass for component.
        """
        return ExecutorInitConfig

    @staticmethod
    def required_components() -> List[Type[Callback]]:
        """List of other Components required in the system for this Component to function.

        None required.

        Returns:
            List of required component classes.
        """
        return []
>>>>>>> 7b11a082
<|MERGE_RESOLUTION|>--- conflicted
+++ resolved
@@ -14,13 +14,14 @@
 # limitations under the License.
 
 """Execution components for system builders"""
+
 import copy
 from dataclasses import dataclass
 from typing import Callable, List, Optional, Type
 
+from mava.components.jax import Component
+from mava.core_jax import SystemBuilder, SystemExecutor
 from mava.callbacks import Callback
-from mava.components.jax import Component
-from mava.core_jax import SystemExecutor
 
 
 @dataclass
@@ -37,6 +38,17 @@
         """
         self.config = config
 
+    def on_building_init(self, builder: SystemBuilder) -> None:
+        """Create and save the networks from the factory.
+
+        Args:
+            builder: SystemBuilder.
+
+        Returns:
+            None.
+        """
+        builder.store.networks = builder.store.network_factory()
+
     def on_execution_init_start(self, executor: SystemExecutor) -> None:
         """Save the interval from the config to the executor.
 
@@ -47,11 +59,6 @@
             None.
         """
         executor._interval = self.config.interval  # type: ignore
-        executor.store.steps_count = 0  # To be updated at the beginning of observation
-
-    def on_execution_observe_start(self, executor: SystemExecutor) -> None:
-        """Increase the executor step counts for this episode."""
-        executor.store.steps_count += 1
 
     @staticmethod
     def name() -> str:
@@ -59,11 +66,13 @@
         return "executor_init"
 
     @staticmethod
-<<<<<<< HEAD
-    def config_class() -> Callable:
-        """Returns the config class for this component."""
+    def config_class() -> Optional[Callable]:
+        """Config class used for component.
+
+        Returns:
+            config class/dataclass for component.
+        """
         return ExecutorInitConfig
-
 
 @dataclass
 class ExecutorTargetNetInitConfig:
@@ -89,20 +98,12 @@
     @staticmethod
     def name() -> str:
         """_summary_"""
-        return "executor_target_net_init"
+        return "executor_target_network_init"
 
     @staticmethod
     def config_class() -> Callable:
         """Returns the config class for this component."""
         return ExecutorTargetNetInitConfig
-=======
-    def config_class() -> Optional[Callable]:
-        """Config class used for component.
-
-        Returns:
-            config class/dataclass for component.
-        """
-        return ExecutorInitConfig
 
     @staticmethod
     def required_components() -> List[Type[Callback]]:
@@ -113,5 +114,4 @@
         Returns:
             List of required component classes.
         """
-        return []
->>>>>>> 7b11a082
+        return []