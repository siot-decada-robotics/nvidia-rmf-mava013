# python3
# Copyright 2021 InstaDeep Ltd. All rights reserved.
#
# Licensed under the Apache License, Version 2.0 (the "License");
# you may not use this file except in compliance with the License.
# You may obtain a copy of the License at
#
#     http://www.apache.org/licenses/LICENSE-2.0
#
# Unless required by applicable law or agreed to in writing, software
# distributed under the License is distributed on an "AS IS" BASIS,
# WITHOUT WARRANTIES OR CONDITIONS OF ANY KIND, either express or implied.
# See the License for the specific language governing permissions and
# limitations under the License.

"""Terminator component for Mava systems."""
import abc
<<<<<<< HEAD
from typing import Any, Dict, Optional, Type
=======
import time
from typing import Any, Callable, Dict, Optional, Type
>>>>>>> a1654f8a

import launchpad as lp
from chex import dataclass

from mava.components.jax.component import Component
from mava.core_jax import SystemParameterServer
from mava.utils.training_utils import check_count_condition


class Terminator(Component):
    @abc.abstractmethod
    def __init__(
        self,
        config: Any,
    ):
        """_summary_

        Args:
            config : _description_.
        """
        self.config = config

    @abc.abstractmethod
    def on_parameter_server_run_loop_termination(
        self, parameter_sever: SystemParameterServer
    ) -> None:
        """_summary_"""
        pass

    @staticmethod
    def name() -> str:
        """_summary_

        Returns:
            _description_
        """
        return "termination_condition"


@dataclass
<<<<<<< HEAD
class ParameterServerTerminatorConfig:
    termination_condition: Optional[Dict[str, Any]] = None


class ParameterServerTerminator(Terminator):
    def __init__(
        self,
        config: ParameterServerTerminatorConfig = ParameterServerTerminatorConfig(),
=======
class CountConditionTerminatorConfig:
    termination_condition: Optional[Dict[str, Any]] = None
    termination_function: Callable = lp.stop


class CountConditionTerminator(Terminator):
    def __init__(
        self,
        config: CountConditionTerminatorConfig = CountConditionTerminatorConfig(),
>>>>>>> a1654f8a
    ):
        """_summary_

        Args:
            config : _description_.
        """
        self.config = config

        if self.config.termination_condition is not None:
            self.termination_key, self.termination_value = check_count_condition(
                self.config.termination_condition
            )

    def on_parameter_server_run_loop_termination(
<<<<<<< HEAD
        self, parameter_sever: SystemParameterServer
=======
        self,
        parameter_sever: SystemParameterServer,
>>>>>>> a1654f8a
    ) -> None:
        """_summary_"""
        if (
            self.config.termination_condition is not None
            and parameter_sever.store.parameters[self.termination_key]
            > self.termination_value
        ):
            print(
                f"Max {self.termination_key} of {self.termination_value}"
                " reached, terminating."
            )
<<<<<<< HEAD
            lp.stop()

    @staticmethod
    def config_class() -> Type[ParameterServerTerminatorConfig]:
        """_summary_"""
        return ParameterServerTerminatorConfig
=======
            self.config.termination_function()

    @staticmethod
    def config_class() -> Type[CountConditionTerminatorConfig]:
        """_summary_"""
        return CountConditionTerminatorConfig


@dataclass
class TimeTerminatorConfig:
    run_seconds: float = 60.0
    termination_function: Callable = lp.stop


class TimeTerminator(Terminator):
    def __init__(
        self,
        config: TimeTerminatorConfig = TimeTerminatorConfig(),
    ):
        """_summary_

        Args:
            config : _description_.
        """
        self.config = config
        self._start_time = 0.0

    def on_parameter_server_init(self, parameter_sever: SystemParameterServer) -> None:
        """_summary_"""
        self._start_time = time.time()

    def on_parameter_server_run_loop_termination(
        self, parameter_sever: SystemParameterServer
    ) -> None:
        """_summary_"""
        if time.time() - self._start_time > self.config.run_seconds:
            print(
                f"Run time of {self.config.run_seconds} seconds reached, terminating."
            )
            self.config.termination_function()

    @staticmethod
    def config_class() -> Type[TimeTerminatorConfig]:
        """_summary_"""
        return TimeTerminatorConfig
>>>>>>> a1654f8a
<|MERGE_RESOLUTION|>--- conflicted
+++ resolved
@@ -15,12 +15,8 @@
 
 """Terminator component for Mava systems."""
 import abc
-<<<<<<< HEAD
-from typing import Any, Dict, Optional, Type
-=======
 import time
 from typing import Any, Callable, Dict, Optional, Type
->>>>>>> a1654f8a
 
 import launchpad as lp
 from chex import dataclass
@@ -61,16 +57,6 @@
 
 
 @dataclass
-<<<<<<< HEAD
-class ParameterServerTerminatorConfig:
-    termination_condition: Optional[Dict[str, Any]] = None
-
-
-class ParameterServerTerminator(Terminator):
-    def __init__(
-        self,
-        config: ParameterServerTerminatorConfig = ParameterServerTerminatorConfig(),
-=======
 class CountConditionTerminatorConfig:
     termination_condition: Optional[Dict[str, Any]] = None
     termination_function: Callable = lp.stop
@@ -80,7 +66,6 @@
     def __init__(
         self,
         config: CountConditionTerminatorConfig = CountConditionTerminatorConfig(),
->>>>>>> a1654f8a
     ):
         """_summary_
 
@@ -95,12 +80,8 @@
             )
 
     def on_parameter_server_run_loop_termination(
-<<<<<<< HEAD
-        self, parameter_sever: SystemParameterServer
-=======
         self,
         parameter_sever: SystemParameterServer,
->>>>>>> a1654f8a
     ) -> None:
         """_summary_"""
         if (
@@ -112,14 +93,6 @@
                 f"Max {self.termination_key} of {self.termination_value}"
                 " reached, terminating."
             )
-<<<<<<< HEAD
-            lp.stop()
-
-    @staticmethod
-    def config_class() -> Type[ParameterServerTerminatorConfig]:
-        """_summary_"""
-        return ParameterServerTerminatorConfig
-=======
             self.config.termination_function()
 
     @staticmethod
@@ -164,5 +137,4 @@
     @staticmethod
     def config_class() -> Type[TimeTerminatorConfig]:
         """_summary_"""
-        return TimeTerminatorConfig
->>>>>>> a1654f8a
+        return TimeTerminatorConfig