--- conflicted
+++ resolved
@@ -100,157 +100,6 @@
 
 
 @dataclass
-<<<<<<< HEAD
-class SamplerConfig:
-    pass
-
-
-class Sampler(Component):
-    def __init__(
-        self,
-        config: SamplerConfig = SamplerConfig(),
-    ):
-        """_summary_
-
-        Args:
-            config : _description_.
-        """
-        self.config = config
-
-    @abc.abstractmethod
-    def on_building_data_server_start(self, builder: SystemBuilder) -> None:
-        """_summary_"""
-
-    @staticmethod
-    def name() -> str:
-        """_summary_
-
-        Returns:
-            _description_
-        """
-        return "data_server_sampler"
-
-    @staticmethod
-    def config_class() -> Optional[Callable]:
-        """Config class used for component.
-
-        Returns:
-            config class/dataclass for component.
-        """
-        return SamplerConfig
-
-
-class UniformSampler(Sampler):
-    def on_building_data_server_start(self, builder: SystemBuilder) -> None:
-        """_summary_"""
-
-        def sampler_fn() -> reverb.selectors:
-            return reverb.selectors.Uniform()
-
-        builder.store.sampler_fn = sampler_fn
-
-
-@dataclass
-class PrioritySamplerConfig:
-    priority_exponent: float = 1.0
-
-
-class PrioritySampler(Sampler):
-    def __init__(
-        self,
-        config: PrioritySamplerConfig = PrioritySamplerConfig(),
-    ):
-        """_summary_
-
-        Args:
-            config : _description_.
-        """
-        self.config = config
-
-    def on_building_init(self, builder: SystemBuilder) -> None:
-        builder.store.priority_exponent = self.config.priority_exponent
-
-    def on_building_data_server_start(self, builder: SystemBuilder) -> None:
-        """_summary_"""
-
-        def sampler_fn() -> reverb.selectors:
-            return reverb.selectors.Prioritized(self.config.priority_exponent)
-
-        builder.store.sampler_fn = sampler_fn
-
-    @staticmethod
-    def config_class() -> Optional[Callable]:
-        """Config class used for component.
-
-        Returns:
-            config class/dataclass for component.
-        """
-        return PrioritySamplerConfig
-
-
-@dataclass
-class RemoverConfig:
-    pass
-
-
-class Remover(Component):
-    def __init__(
-        self,
-        config: RemoverConfig = RemoverConfig(),
-    ):
-        """_summary_
-
-        Args:
-            config : _description_.
-        """
-        self.config = config
-
-    @abc.abstractmethod
-    def on_building_data_server_start(self, builder: SystemBuilder) -> None:
-        """_summary_"""
-
-    @staticmethod
-    def name() -> str:
-        """_summary_
-
-        Returns:
-            _description_
-        """
-        return "data_server_remover"
-
-    @staticmethod
-    def config_class() -> Optional[Callable]:
-        """Config class used for component.
-
-        Returns:
-            config class/dataclass for component.
-        """
-        return RemoverConfig
-
-
-class FIFORemover(Remover):
-    def on_building_data_server_start(self, builder: SystemBuilder) -> None:
-        """_summary_"""
-
-        def remover_fn() -> reverb.selectors:
-            return reverb.selectors.Fifo()
-
-        builder.store.remover_fn = remover_fn
-
-
-class LIFORemover(Remover):
-    def on_building_data_server_start(self, builder: SystemBuilder) -> None:
-        """_summary_"""
-
-        def remover_fn() -> reverb.selectors:
-            return reverb.selectors.Lifo()
-
-        builder.store.remover_fn = remover_fn
-
-
-@dataclass
-=======
->>>>>>> 73df6995
 class OffPolicyDataServerConfig:
     max_size: int = 100000
     max_times_sampled: int = 0
@@ -285,27 +134,12 @@
         Returns:
             _description_
         """
-<<<<<<< HEAD
         if builder.store.__dict__.get("sequence_length"):
             signature = builder.store.adder_signature_fn(
                 environment_spec, builder.store.sequence_length, extras_spec
             )
         else:
             signature = builder.store.adder_signature_fn(environment_spec, extras_spec)
-
-        if not hasattr(builder.store, "sampler_fn"):
-            builder.store.sampler_fn = reverb.selectors.Uniform
-            warnings.warn(
-                "Sampler has not been expicitly chosen - defaults to uniform sampler."
-            )
-
-        if not hasattr(builder.store, "remover_fn"):
-            builder.store.remover_fn = reverb.selectors.Fifo
-            warnings.warn(
-                "Remover has not been expicitly chosen - defaults to FIFO remover."
-            )
-=======
->>>>>>> 73df6995
 
         table = reverb.Table(
             name=table_key,
