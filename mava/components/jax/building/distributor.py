# python3
# Copyright 2021 InstaDeep Ltd. All rights reserved.
#
# Licensed under the Apache License, Version 2.0 (the "License");
# you may not use this file except in compliance with the License.
# You may obtain a copy of the License at
#
#     http://www.apache.org/licenses/LICENSE-2.0
#
# Unless required by applicable law or agreed to in writing, software
# distributed under the License is distributed on an "AS IS" BASIS,
# WITHOUT WARRANTIES OR CONDITIONS OF ANY KIND, either express or implied.
# See the License for the specific language governing permissions and
# limitations under the License.

"""Commonly used distributor components for system builders"""
from dataclasses import dataclass
from typing import Callable, List, Optional, Type, Union

import jax

from mava.callbacks import Callback
from mava.components.jax import Component
from mava.components.jax.training.trainer import BaseTrainerInit
from mava.core_jax import SystemBuilder
from mava.systems.jax.launcher import Launcher, NodeType


@dataclass
class DistributorConfig:
    num_executors: int = 1
    multi_process: bool = True
    nodes_on_gpu: Union[List[str], str] = "trainer"
    run_evaluator: bool = True
    distributor_name: str = "System"
    terminal: str = "current_terminal"
    single_process_max_episodes: Optional[int] = None
    is_test: Optional[bool] = False


class Distributor(Component):
    def __init__(self, config: DistributorConfig = DistributorConfig()):
        """Component builds launchpad program nodes and launches the program.

        Args:
            config: DistributorConfig.
        """
        if isinstance(config.nodes_on_gpu, str):
            config.nodes_on_gpu = [config.nodes_on_gpu]
        self.config = config

    def on_building_program_nodes(self, builder: SystemBuilder) -> None:
        """Create nodes for the program and save the program in the store.

        Create data server, parameter server, executor, trainer, and evaluator nodes.
        Handles both single-process and multi-process.

        Args:
            builder: SystemBuilder.

        Returns:
            None.
        """
        builder.store.program = Launcher(
            multi_process=self.config.multi_process,
            nodes_on_gpu=self.config.nodes_on_gpu,
            name=self.config.distributor_name,
            terminal=self.config.terminal,
            single_process_max_episodes=self.config.single_process_max_episodes,
            is_test=self.config.is_test,
        )

        # Generate keys for the data_server, parameter_server and evaluator.
        (
<<<<<<< HEAD
            key,
            builder.store.data_key,
            builder.store.param_key,
            builder.store.eval_key,
        ) = jax.random.split(builder.store.key, 4)

        # Generate keys for the executors
        keys = jax.random.split(key, 1 + self.config.num_executors)
        key = keys[0]
=======
            base_key,
            builder.store.data_key,
            builder.store.param_key,
            builder.store.eval_key,
        ) = jax.random.split(builder.store.base_key, 4)

        # Generate keys for the executors
        keys = jax.random.split(base_key, 1 + self.config.num_executors)
        base_key = keys[0]
>>>>>>> 0c373850
        builder.store.executor_keys = keys[1:]

        # Generate keys for the trainers
        builder.store.trainer_keys = jax.random.split(
<<<<<<< HEAD
            key, len(builder.store.trainer_networks.keys())
        )

        # Delete the builder key as it should not be used directly.
        del builder.store.key
=======
            base_key, len(builder.store.trainer_networks.keys())
        )

        # Delete the builder key as it should not be used directly.
        del builder.store.base_key
>>>>>>> 0c373850

        # tables node
        data_server = builder.store.program.add(
            builder.data_server,
            node_type=NodeType.reverb,
            name="data_server",
        )

        # variable server node
        parameter_server = builder.store.program.add(
            builder.parameter_server,
            node_type=NodeType.courier,
            name="parameter_server",
        )

        # executor nodes
        for executor_id in range(self.config.num_executors):
            builder.store.program.add(
                builder.executor,
                [f"executor_{executor_id}", data_server, parameter_server],
                node_type=NodeType.courier,
                name="executor",
            )

        if self.config.run_evaluator:
            # evaluator node
            builder.store.program.add(
                builder.executor,
                ["evaluator", data_server, parameter_server],
                node_type=NodeType.courier,
                name="evaluator",
            )

        # trainer nodes
        for trainer_id in builder.store.trainer_networks.keys():
            builder.store.program.add(
                builder.trainer,
                [trainer_id, data_server, parameter_server],
                node_type=NodeType.courier,
                name="trainer",
            )

        if not self.config.multi_process:
            builder.store.system_build = builder.store.program.get_nodes()

    def on_building_launch(self, builder: SystemBuilder) -> None:
        """Start the launchpad program saved in the store.

        Args:
            builder: SystemBuilder.

        Returns:
            None.
        """
        builder.store.program.launch()

    @staticmethod
    def name() -> str:
        """Static method that returns component name."""
        return "distributor"

    @staticmethod
    def required_components() -> List[Type[Callback]]:
        """List of other Components required in the system for this Component to function.

        BaseTrainerInit required to set up builder.store.trainer_networks.

        Returns:
            List of required component classes.
        """
        return [BaseTrainerInit]<|MERGE_RESOLUTION|>--- conflicted
+++ resolved
@@ -72,17 +72,6 @@
 
         # Generate keys for the data_server, parameter_server and evaluator.
         (
-<<<<<<< HEAD
-            key,
-            builder.store.data_key,
-            builder.store.param_key,
-            builder.store.eval_key,
-        ) = jax.random.split(builder.store.key, 4)
-
-        # Generate keys for the executors
-        keys = jax.random.split(key, 1 + self.config.num_executors)
-        key = keys[0]
-=======
             base_key,
             builder.store.data_key,
             builder.store.param_key,
@@ -92,24 +81,15 @@
         # Generate keys for the executors
         keys = jax.random.split(base_key, 1 + self.config.num_executors)
         base_key = keys[0]
->>>>>>> 0c373850
         builder.store.executor_keys = keys[1:]
 
         # Generate keys for the trainers
         builder.store.trainer_keys = jax.random.split(
-<<<<<<< HEAD
-            key, len(builder.store.trainer_networks.keys())
-        )
-
-        # Delete the builder key as it should not be used directly.
-        del builder.store.key
-=======
             base_key, len(builder.store.trainer_networks.keys())
         )
 
         # Delete the builder key as it should not be used directly.
         del builder.store.base_key
->>>>>>> 0c373850
 
         # tables node
         data_server = builder.store.program.add(
