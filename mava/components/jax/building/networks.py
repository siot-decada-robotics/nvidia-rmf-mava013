# python3
# Copyright 2021 InstaDeep Ltd. All rights reserved.
#
# Licensed under the Apache License, Version 2.0 (the "License");
# you may not use this file except in compliance with the License.
# You may obtain a copy of the License at
#
#     http://www.apache.org/licenses/LICENSE-2.0
#
# Unless required by applicable law or agreed to in writing, software
# distributed under the License is distributed on an "AS IS" BASIS,
# WITHOUT WARRANTIES OR CONDITIONS OF ANY KIND, either express or implied.
# See the License for the specific language governing permissions and
# limitations under the License.

"""Execution components for system builders"""

import abc
from dataclasses import dataclass
from typing import Callable, Optional

import dm_env
import jax

from mava.components.jax import Component
from mava.core_jax import SystemBuilder


@dataclass
class NetworksConfig:
    network_factory: Optional[Callable[[str], dm_env.Environment]] = None
    seed: int = 1234


class Networks(Component):
    @abc.abstractmethod
<<<<<<< HEAD
    def __init__(
        self,
        config: NetworksConfig = NetworksConfig(),
    ):
        """[summary]"""
        self.config = config

    @abc.abstractmethod
    def on_building_init_start(self, builder: SystemBuilder) -> None:
        """Summary"""
        pass

    @staticmethod
    def name() -> str:
        """_summary_"""
        return "networks"


class DefaultNetworks(Networks):
=======
>>>>>>> a1654f8a
    def __init__(
        self,
        config: NetworksConfig = NetworksConfig(),
    ):
        """[summary]"""
        self.config = config

    @abc.abstractmethod
    def on_building_init_start(self, builder: SystemBuilder) -> None:
        """Summary"""
        pass

    @staticmethod
    def name() -> str:
        """_summary_"""
        return "networks"


class DefaultNetworks(Networks):
    def __init__(
        self,
        config: NetworksConfig = NetworksConfig(),
    ):
        """[summary]"""
        self.config = config

    def on_building_init_start(self, builder: SystemBuilder) -> None:
        """Summary"""
        # Setup the jax key for network initialisations
        builder.store.key = jax.random.PRNGKey(self.config.seed)

        # Build network function here
        network_key, builder.store.key = jax.random.split(builder.store.key)
        builder.store.network_factory = lambda: self.config.network_factory(
            environment_spec=builder.store.environment_spec,
            agent_net_keys=builder.store.agent_net_keys,
            rng_key=network_key,
        )

    @staticmethod
    def config_class() -> Optional[Callable]:
        """Config class used for component.

        Returns:
            config class/dataclass for component.
        """
        return NetworksConfig<|MERGE_RESOLUTION|>--- conflicted
+++ resolved
@@ -34,28 +34,6 @@
 
 class Networks(Component):
     @abc.abstractmethod
-<<<<<<< HEAD
-    def __init__(
-        self,
-        config: NetworksConfig = NetworksConfig(),
-    ):
-        """[summary]"""
-        self.config = config
-
-    @abc.abstractmethod
-    def on_building_init_start(self, builder: SystemBuilder) -> None:
-        """Summary"""
-        pass
-
-    @staticmethod
-    def name() -> str:
-        """_summary_"""
-        return "networks"
-
-
-class DefaultNetworks(Networks):
-=======
->>>>>>> a1654f8a
     def __init__(
         self,
         config: NetworksConfig = NetworksConfig(),
