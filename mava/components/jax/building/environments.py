# python3
# Copyright 2021 InstaDeep Ltd. All rights reserved.
#
# Licensed under the Apache License, Version 2.0 (the "License");
# you may not use this file except in compliance with the License.
# You may obtain a copy of the License at
#
#     http://www.apache.org/licenses/LICENSE-2.0
#
# Unless required by applicable law or agreed to in writing, software
# distributed under the License is distributed on an "AS IS" BASIS,
# WITHOUT WARRANTIES OR CONDITIONS OF ANY KIND, either express or implied.
# See the License for the specific language governing permissions and
# limitations under the License.

"""Execution components for system builders"""
import abc
from dataclasses import dataclass
from typing import Callable, List, Optional, Tuple, Type, Union

import acme

from mava import specs
from mava.callbacks import Callback
from mava.components.jax import Component
from mava.components.jax.building.loggers import Logger
from mava.core_jax import SystemBuilder
from mava.environment_loop import ParallelEnvironmentLoop
<<<<<<< HEAD
from mava.wrappers.environment_loop_wrappers import DetailedPerAgentStatistics
=======
from mava.utils.sort_utils import sort_str_num
from mava.wrappers.environment_loop_wrappers import (
    DetailedPerAgentStatistics,
    EnvironmentLoopStatisticsBase,
    MonitorParallelEnvironmentLoop,
)
>>>>>>> 7b11a082


@dataclass
class EnvironmentSpecConfig:
    environment_factory: Optional[Callable[[bool], acme.core.Worker]] = None


class EnvironmentSpec(Component):
    def __init__(self, config: EnvironmentSpecConfig = EnvironmentSpecConfig()):
        """Component creates a multi-agent environment spec.

        Args:
            config: EnvironmentSpecConfig.
        """
        self.config = config

    def on_building_init_start(self, builder: SystemBuilder) -> None:
        """Using the env factory in config, create and store the env spec and agents.

        Args:
            builder: SystemBuilder.

        Returns:
            None.
        """

        builder.store.ma_environment_spec = specs.MAEnvironmentSpec(
            self.config.environment_factory()
        )

        builder.store.agents = sort_str_num(
            builder.store.ma_environment_spec.get_agent_ids()
        )
        builder.store.extras_spec = {}

    @staticmethod
    def name() -> str:
        """Static method that returns component name."""
        return "environment_spec"

    @staticmethod
    def config_class() -> Optional[Callable]:
        """Config class used for component.

        Returns:
            config class/dataclass for component.
        """
        return EnvironmentSpecConfig

    @staticmethod
    def required_components() -> List[Type[Callback]]:
        """List of other Components required in the system for this Component to function.

        None required.

        Returns:
            List of required component classes.
        """
        return []


@dataclass
class ExecutorEnvironmentLoopConfig:
    should_update: bool = True
    executor_stats_wrapper_class: Optional[
        Type[EnvironmentLoopStatisticsBase]
    ] = DetailedPerAgentStatistics


class ExecutorEnvironmentLoop(Component):
    def __init__(
        self, config: ExecutorEnvironmentLoopConfig = ExecutorEnvironmentLoopConfig()
    ):
        """Component creates an executor environment loop.

        Args:
            config: ExecutorEnvironmentLoopConfig.
        """
        self.config = config

    def on_building_executor_environment(self, builder: SystemBuilder) -> None:
        """Create and store the executor environment from the factory in config.

        Args:
            builder: SystemBuilder.

        Returns:
            None.
        """
        # Global config set by EnvironmentSpec component
        builder.store.executor_environment = (
            builder.store.global_config.environment_factory(evaluation=False)
        )  # type: ignore

    @abc.abstractmethod
    def on_building_executor_environment_loop(self, builder: SystemBuilder) -> None:
        """Abstract method for overriding: should create executor environment loop.

        Args:
            builder: SystemBuilder.

        Returns:
            None.
        """

    @staticmethod
    def name() -> str:
        """Static method that returns component name."""
        return "executor_environment_loop"

    @staticmethod
    def config_class() -> Optional[Callable]:
        """Config class used for component.

        Returns:
            config class/dataclass for component.
        """
        return ExecutorEnvironmentLoopConfig

    @staticmethod
    def required_components() -> List[Type[Callback]]:
        """List of other Components required in the system for this Component to function.

        Logger required to set up builder.store.executor_logger.
        EnvironmentSpec required for config environment_factory.

        Returns:
            List of required component classes.
        """
        return [Logger, EnvironmentSpec]


class ParallelExecutorEnvironmentLoop(ExecutorEnvironmentLoop):
    def on_building_executor_environment_loop(self, builder: SystemBuilder) -> None:
        """Create and store a parallel environment loop.

        Args:
            builder: SystemBuilder.

        Returns:
            None.
        """
        executor_environment_loop = ParallelEnvironmentLoop(
            environment=builder.store.executor_environment,
            executor=builder.store.executor,  # Set up by builder
            logger=builder.store.executor_logger,
            should_update=self.config.should_update,
        )
        del builder.store.executor_logger

<<<<<<< HEAD
        # TODO (Kale-ab) Replace with master's configurable implementation of this.
        executor_environment_loop = DetailedPerAgentStatistics(
                executor_environment_loop
            )

        builder.store.system_executor = executor_environment_loop
=======
        if self.config.executor_stats_wrapper_class:
            executor_environment_loop = self.config.executor_stats_wrapper_class(
                executor_environment_loop
            )
        builder.store.system_executor = executor_environment_loop


@dataclass
class MonitorExecutorEnvironmentLoopConfig(ExecutorEnvironmentLoopConfig):
    filename: str = "agents"
    label: str = "parallel_environment_loop"
    record_every: int = 1000
    fps: int = 15
    counter_str: str = "evaluator_episodes"
    format: str = "video"
    figsize: Union[float, Tuple[int, int]] = (360, 640)


class MonitorExecutorEnvironmentLoop(ExecutorEnvironmentLoop):
    def __init__(
        self,
        config: MonitorExecutorEnvironmentLoopConfig = MonitorExecutorEnvironmentLoopConfig(),  # noqa
    ):
        """Component for visualising environment progress."""
        super().__init__(config=config)
        self.config = config

    def on_building_executor_environment_loop(self, builder: SystemBuilder) -> None:
        """Monitors environments and produces videos of episodes.

        Builds a `ParallelEnvironmentLoop` on the evaluator and a
        `MonitorParallelEnvironmentLoop` on all executors and stores it
        in the `builder.store.system_executor`.

        Args:
            builder: SystemBuilder
        """
        if builder.store.is_evaluator:
            executor_environment_loop = MonitorParallelEnvironmentLoop(
                environment=builder.store.executor_environment,
                executor=builder.store.executor,
                logger=builder.store.executor_logger,
                should_update=self.config.should_update,
                filename=self.config.filename,
                label=self.config.label,
                record_every=self.config.record_every,
                path=builder.store.global_config.experiment_path,
                fps=self.config.fps,
                counter_str=self.config.counter_str,
                format=self.config.format,
                figsize=self.config.figsize,
            )
        else:
            executor_environment_loop = ParallelEnvironmentLoop(
                environment=builder.store.executor_environment,
                executor=builder.store.executor,
                logger=builder.store.executor_logger,
                should_update=self.config.should_update,
            )

        del builder.store.executor_logger

        if self.config.executor_stats_wrapper_class:
            executor_environment_loop = self.config.executor_stats_wrapper_class(
                executor_environment_loop
            )

        builder.store.system_executor = executor_environment_loop

    @staticmethod
    def config_class() -> Optional[Callable]:
        """Config class used for component.

        Returns:
            MonitorExecutorEnvironmentLoopConfig.
        """
        return MonitorExecutorEnvironmentLoopConfig
>>>>>>> 7b11a082
<|MERGE_RESOLUTION|>--- conflicted
+++ resolved
@@ -16,26 +16,20 @@
 """Execution components for system builders"""
 import abc
 from dataclasses import dataclass
-from typing import Callable, List, Optional, Tuple, Type, Union
+from typing import Callable, Optional, Tuple, Type, Union
 
 import acme
 
 from mava import specs
-from mava.callbacks import Callback
 from mava.components.jax import Component
-from mava.components.jax.building.loggers import Logger
 from mava.core_jax import SystemBuilder
 from mava.environment_loop import ParallelEnvironmentLoop
-<<<<<<< HEAD
-from mava.wrappers.environment_loop_wrappers import DetailedPerAgentStatistics
-=======
 from mava.utils.sort_utils import sort_str_num
 from mava.wrappers.environment_loop_wrappers import (
     DetailedPerAgentStatistics,
     EnvironmentLoopStatisticsBase,
     MonitorParallelEnvironmentLoop,
 )
->>>>>>> 7b11a082
 
 
 @dataclass
@@ -84,17 +78,6 @@
             config class/dataclass for component.
         """
         return EnvironmentSpecConfig
-
-    @staticmethod
-    def required_components() -> List[Type[Callback]]:
-        """List of other Components required in the system for this Component to function.
-
-        None required.
-
-        Returns:
-            List of required component classes.
-        """
-        return []
 
 
 @dataclass
@@ -155,18 +138,6 @@
         """
         return ExecutorEnvironmentLoopConfig
 
-    @staticmethod
-    def required_components() -> List[Type[Callback]]:
-        """List of other Components required in the system for this Component to function.
-
-        Logger required to set up builder.store.executor_logger.
-        EnvironmentSpec required for config environment_factory.
-
-        Returns:
-            List of required component classes.
-        """
-        return [Logger, EnvironmentSpec]
-
 
 class ParallelExecutorEnvironmentLoop(ExecutorEnvironmentLoop):
     def on_building_executor_environment_loop(self, builder: SystemBuilder) -> None:
@@ -180,20 +151,12 @@
         """
         executor_environment_loop = ParallelEnvironmentLoop(
             environment=builder.store.executor_environment,
-            executor=builder.store.executor,  # Set up by builder
+            executor=builder.store.executor,
             logger=builder.store.executor_logger,
             should_update=self.config.should_update,
         )
         del builder.store.executor_logger
 
-<<<<<<< HEAD
-        # TODO (Kale-ab) Replace with master's configurable implementation of this.
-        executor_environment_loop = DetailedPerAgentStatistics(
-                executor_environment_loop
-            )
-
-        builder.store.system_executor = executor_environment_loop
-=======
         if self.config.executor_stats_wrapper_class:
             executor_environment_loop = self.config.executor_stats_wrapper_class(
                 executor_environment_loop
@@ -270,5 +233,4 @@
         Returns:
             MonitorExecutorEnvironmentLoopConfig.
         """
-        return MonitorExecutorEnvironmentLoopConfig
->>>>>>> 7b11a082
+        return MonitorExecutorEnvironmentLoopConfig