--- conflicted
+++ resolved
@@ -68,17 +68,10 @@
             builder : _description_
         """
         executor_environment_loop = ParallelEnvironmentLoop(
-<<<<<<< HEAD
             builder.config.executor_environment,
             builder.config.executor_fn,
             logger=builder.config.executor_logger,
-            **self.config.environment_kwargs,
-=======
-            builder.attr.executor_environment,
-            builder.attr.executor_fn,
-            logger=builder.attr.executor_logger,
             should_update=self.config.should_update,
->>>>>>> fc4ffb52
         )
         if builder._executor_id == "evaluator":
             builder.config.system_evaluator = executor_environment_loop
