--- conflicted
+++ resolved
@@ -144,7 +144,10 @@
         # Save the gradient funciton.
         trainer.store.grad_fn = loss_grad_fn
 
-<<<<<<< HEAD
+    @staticmethod
+    def config_class() -> Callable:
+        return MAPGTrustRegionClippingLossConfig
+
 
 @dataclass
 class MAMCTSLossConfig:
@@ -232,8 +235,7 @@
 
         # Save the gradient funciton.
         trainer.store.grad_fn = loss_grad_fn
-=======
+
     @staticmethod
     def config_class() -> Callable:
-        return MAPGTrustRegionClippingLossConfig
->>>>>>> 8c0643a5
+        return MAMCTSLossConfig