# python3
# Copyright 2021 InstaDeep Ltd. All rights reserved.
#
# Licensed under the Apache License, Version 2.0 (the "License");
# you may not use this file except in compliance with the License.
# You may obtain a copy of the License at
#
#     http://www.apache.org/licenses/LICENSE-2.0
#
# Unless required by applicable law or agreed to in writing, software
# distributed under the License is distributed on an "AS IS" BASIS,
# WITHOUT WARRANTIES OR CONDITIONS OF ANY KIND, either express or implied.
# See the License for the specific language governing permissions and
# limitations under the License.

"""Trainer components for calculating losses."""

import functools
from dataclasses import dataclass
from typing import Any, Callable, Dict, Tuple

import chex
import jax
import jax.numpy as jnp
import rlax
from acme.agents.jax.dqn import learning_lib
from jax import jit
from jax.config import config

from mava.components.jax.training.base import Loss
from mava.core_jax import SystemTrainer


@dataclass
class MADQNLossConfig:
    max_abs_reward: float = 1.0
    gamma: float = 0.99
    importance_sampling_exponent: float = 0.6


class MADQNLoss(Loss):
    """Deep q learning.

    This matches the original DQN loss: https://arxiv.org/abs/1312.5602.
    It differs by two aspects that improve it on the optimization side
    - it uses a square loss instead of the Huber one.
    """

    def __init__(
        self,
        config: MADQNLossConfig = MADQNLossConfig(),
    ):
        """_summary_

        Args:
            config : _description_.
        """
        self.config = config

    def on_training_loss_fns(self, trainer: SystemTrainer) -> None:
        """Creates the grad function of the loss and adds it to the trainer.store."""

        @chex.assert_max_traces(n=1)
        def loss_grad_fn(
            trainer_network: Any,
            params: Any,
            target_params: Any,
            observations: Any,
            next_observations: Any,
            actions: Dict[str, jnp.ndarray],
            discounts: Any,
            rewards: Any,
            probs: Any,
            keys: Any,
        ) -> Tuple[Dict[str, jnp.ndarray], Dict[str, Dict[str, jnp.ndarray]]]:
            """Gradient of loss.

            Args:
                params: parameters of all models.
                target_params: parameters of all target model.
                observations: observations of all the agents.
                next_observations: next observations of all the agents.
                actions: actions of all the agents.
                discounts: discounts of all the agents.
                rewards: rewards of all the agents.

            Returns:
                grads: gradients of loss with respect to all the parameters.
                extra: extra information.
            """
            # self.reverb_update = Any
            grads = {}
            loss = {}
            loss_info = {}

            for agent_key in trainer.store.trainer_agents:
                agent_net_key = trainer.store.trainer_agent_net_keys[agent_key]
                network = trainer_network[agent_net_key]

                # Note (dries): This is placed here to set the networks correctly in
                # the case of non-shared weights.
                def loss_fn(
                    params: Any,
                    target_params: Any,
                    observations: Any,
                    next_observations: Any,
                    actions: jnp.ndarray,
                    discount: Any,
                    rewards: Any,
                    next_legal_actions: Any,
                ) -> Tuple[jnp.ndarray, Dict[str, jnp.ndarray]]:
                    # Forward pass.
                    _, logits_tm1, atoms_tm1 = network.forward_fn(params, observations)
                    _, logits_t, atoms_t = network.forward_fn(
                        target_params, next_observations
                    )
                    q_t_selector, _, _ = network.forward_fn(params, next_observations)

<<<<<<< HEAD
                    """
=======
                    # Is this is double q step? Kinda hard to work out what's happening here
>>>>>>> d17829eb
                    q_t_selector = jnp.where(
                        next_legal_actions.astype(bool),
                        q_t_selector,
                        jnp.finfo(q_t_selector.dtype).min,
                    )
                    """

                    d_t = (discount * self.config.gamma).astype(jnp.float32)
                    # Cast and clip rewards.
                    r_t = jnp.clip(
                        rewards,
                        -self.config.max_abs_reward,
                        self.config.max_abs_reward,
                    ).astype(jnp.float32)

                    # Compute categorical double Q-learning loss.
                    batch_loss_fn = jax.vmap(
                        rlax.categorical_double_q_learning,
                        in_axes=(None, 0, 0, 0, 0, None, 0, 0),
                    )
                    batch_loss = batch_loss_fn(
                        atoms_tm1,
                        logits_tm1,
                        actions,
                        r_t,
                        d_t,
                        atoms_t,
                        logits_t,
                        q_t_selector,
                    )
<<<<<<< HEAD

                    loss = jnp.mean(rlax.l2_loss(batch_loss))
                    loss_info = {"loss_total": loss}
=======
                    batch_loss = rlax.l2_loss(td_error)
                    # batch_loss = rlax.huber_loss(td_error)

                    # What are probs: looks like they are priorities currently in replay buff
                    importance_weights = (1.0 / probs).astype(jnp.float32)
                    importance_weights **= self.config.importance_sampling_exponent
                    importance_weights /= jnp.max(importance_weights)

                    # Weigthing loss by probability transition was chosen
                    loss = jnp.mean(importance_weights * batch_loss)
                    # makes sure prio never exceeds one
                    reverb_update = learning_lib.ReverbUpdate(
                        keys=keys,
                        priorities=jnp.abs(td_error).astype(jnp.float64),
                    )
                    loss_info = {"loss_total": loss, "reverb_updates": reverb_update}

>>>>>>> d17829eb
                    return loss, loss_info

                (loss[agent_key], loss_info[agent_key]), grads[
                    agent_key
                ] = jax.value_and_grad(loss_fn, has_aux=True)(
                    params[agent_net_key],
                    target_params[agent_net_key],
                    observations[agent_key].observation,
                    next_observations[agent_key].observation,
                    actions[agent_key],
                    discounts[agent_key],
                    rewards[agent_key],
                    next_observations[agent_key].legal_actions,
                )

                if agent_key == "agent_0":
                    loss_info["joint"] = [loss_info[agent_key]["reverb_updates"]]
                else:
                    loss_info["joint"].append(loss_info[agent_key]["reverb_updates"])
                loss_info["total_loss"] = loss[agent_key]

            return grads, loss_info

        # Save the gradient function.
        trainer.store.grad_fn = jax.jit(
            functools.partial(loss_grad_fn, trainer.store.networks["networks"])
        )

    @staticmethod
    def config_class() -> Callable:
        """Returns the config class for this loss."""
        return MADQNLossConfig

    @staticmethod
    def name() -> str:
        """Returns name of the component."""
        return "loss"<|MERGE_RESOLUTION|>--- conflicted
+++ resolved
@@ -88,7 +88,6 @@
                 grads: gradients of loss with respect to all the parameters.
                 extra: extra information.
             """
-            # self.reverb_update = Any
             grads = {}
             loss = {}
             loss_info = {}
@@ -116,17 +115,12 @@
                     )
                     q_t_selector, _, _ = network.forward_fn(params, next_observations)
 
-<<<<<<< HEAD
-                    """
-=======
-                    # Is this is double q step? Kinda hard to work out what's happening here
->>>>>>> d17829eb
-                    q_t_selector = jnp.where(
-                        next_legal_actions.astype(bool),
-                        q_t_selector,
-                        jnp.finfo(q_t_selector.dtype).min,
-                    )
-                    """
+                    # Masking illegal actions with min float, not sure if this has any effect?
+                    # q_t_selector = jnp.where(
+                    #    next_legal_actions.astype(bool),
+                    #    q_t_selector,
+                    #    jnp.finfo(q_t_selector.dtype).min,
+                    # )
 
                     d_t = (discount * self.config.gamma).astype(jnp.float32)
                     # Cast and clip rewards.
@@ -141,7 +135,7 @@
                         rlax.categorical_double_q_learning,
                         in_axes=(None, 0, 0, 0, 0, None, 0, 0),
                     )
-                    batch_loss = batch_loss_fn(
+                    batch_error = batch_loss_fn(
                         atoms_tm1,
                         logits_tm1,
                         actions,
@@ -151,12 +145,8 @@
                         logits_t,
                         q_t_selector,
                     )
-<<<<<<< HEAD
-
-                    loss = jnp.mean(rlax.l2_loss(batch_loss))
-                    loss_info = {"loss_total": loss}
-=======
-                    batch_loss = rlax.l2_loss(td_error)
+
+                    batch_loss = rlax.l2_loss(batch_error)
                     # batch_loss = rlax.huber_loss(td_error)
 
                     # What are probs: looks like they are priorities currently in replay buff
@@ -166,14 +156,11 @@
 
                     # Weigthing loss by probability transition was chosen
                     loss = jnp.mean(importance_weights * batch_loss)
-                    # makes sure prio never exceeds one
                     reverb_update = learning_lib.ReverbUpdate(
                         keys=keys,
-                        priorities=jnp.abs(td_error).astype(jnp.float64),
+                        priorities=jnp.abs(batch_error).astype(jnp.float64),
                     )
                     loss_info = {"loss_total": loss, "reverb_updates": reverb_update}
-
->>>>>>> d17829eb
                     return loss, loss_info
 
                 (loss[agent_key], loss_info[agent_key]), grads[
