# python3
# Copyright 2021 InstaDeep Ltd. All rights reserved.
#
# Licensed under the Apache License, Version 2.0 (the "License");
# you may not use this file except in compliance with the License.
# You may obtain a copy of the License at
#
#     http://www.apache.org/licenses/LICENSE-2.0
#
# Unless required by applicable law or agreed to in writing, software
# distributed under the License is distributed on an "AS IS" BASIS,
# WITHOUT WARRANTIES OR CONDITIONS OF ANY KIND, either express or implied.
# See the License for the specific language governing permissions and
# limitations under the License.

"""Trainer components for gradient step calculations."""

import time
from dataclasses import dataclass
from typing import Any, Callable, Dict, Optional, Tuple

import jax
import jax.numpy as jnp
import optax
import reverb
import tree
from acme.jax import utils
from chex import Array, Scalar
from haiku._src.basic import merge_leading_dims
from jax import jit

from mava.components.jax import Component
from mava.components.jax.training import Batch, Step, TrainingState
from mava.components.jax.training.base import MCTSBatch
from mava.core_jax import SystemTrainer


@dataclass
class DefaultStepConfig:
    random_key: int = 42


class DefaultStep(Component):
    def __init__(
        self,
        config: DefaultStepConfig = DefaultStepConfig(),
    ):
        """_summary_

        Args:
            config : _description_.
        """
        self.config = config

    def on_training_step(self, trainer: SystemTrainer) -> None:
        """Does a step of SGD and logs the results."""

        # Do a batch of SGD.
        sample = next(trainer.store.dataset_iterator)
        results = trainer.store.step_fn(sample)

        # Update our counts and record it.
        # counts = self._counter.increment(steps=1) # TODO: add back in later

        # TODO (dries): Confirm that this is the correctly place to put the
        # variable client code.
        timestamp = time.time()
        elapsed_time = (
            timestamp - trainer.store.timestamp
            if hasattr(trainer.store, "timestamp")
            else 0
        )
        trainer.store.timestamp = timestamp

        trainer.store.trainer_parameter_client.add_async(
            {"trainer_steps": 1, "trainer_walltime": elapsed_time},
        )

        # Update the variable source and the trainer.
        trainer.store.trainer_parameter_client.set_and_get_async()

        # Add the trainer counts.
        results.update(trainer.store.trainer_counts)

        # Write to the loggers.
        trainer.store.trainer_logger.write({**results})

    @staticmethod
    def name() -> str:
        """_summary_

        Returns:
            _description_
        """
        return "step"


@dataclass
class MAPGWithTrustRegionStepConfig:
    discount: float = 0.99


class MAPGWithTrustRegionStep(Step):
    def __init__(
        self,
        config: MAPGWithTrustRegionStepConfig = MAPGWithTrustRegionStepConfig(),
    ):
        """_summary_

        Args:
            config : _description_.
        """
        self.config = config

    def on_training_init_start(self, trainer: SystemTrainer) -> None:
        # Note (dries): Assuming the batch and sequence dimensions are flattened.
        trainer.store.full_batch_size = trainer.store.sample_batch_size * (
            trainer.store.sequence_length - 1
        )

    def on_training_step_fn(self, trainer: SystemTrainer) -> None:
        """_summary_"""

        @jit
        def sgd_step(
            states: TrainingState, sample: reverb.ReplaySample
        ) -> Tuple[TrainingState, Dict[str, jnp.ndarray]]:
            """Performs a minibatch SGD step, returning new state and metrics."""

            # Extract the data.
            data = sample.data

            observations, actions, rewards, termination, extra = (
                data.observations,
                data.actions,
                data.rewards,
                data.discounts,
                data.extras,
            )

            discounts = tree.map_structure(
                lambda x: x * self.config.discount, termination
            )

            behavior_log_probs = extra["policy_info"]

            networks = trainer.store.networks["networks"]

            def get_behavior_values(
                net_key: Any, reward: Any, observation: Any
            ) -> jnp.ndarray:
                o = jax.tree_map(
                    lambda x: jnp.reshape(x, [-1] + list(x.shape[2:])), observation
                )
                _, behavior_values = networks[net_key].network.apply(
                    states.params[net_key], o
                )
                behavior_values = jnp.reshape(behavior_values, reward.shape[0:2])
                return behavior_values

            agent_nets = trainer.store.trainer_agent_net_keys
            behavior_values = {
                key: get_behavior_values(
                    agent_nets[key], rewards[key], observations[key].observation
                )
                for key in agent_nets.keys()
            }

            # Vmap over batch dimension
            batch_gae_advantages = jax.vmap(trainer.store.gae_fn, in_axes=0)

            advantages = {}
            target_values = {}
            for key in rewards.keys():
                advantages[key], target_values[key] = batch_gae_advantages(
                    rewards[key], discounts[key], behavior_values[key]
                )

            # Exclude the last step - it was only used for bootstrapping.
            # The shape is [num_sequences, num_steps, ..]
            observations, actions, behavior_log_probs, behavior_values = jax.tree_map(
                lambda x: x[:, :-1],
                (observations, actions, behavior_log_probs, behavior_values),
            )

            trajectories = Batch(
                observations=observations,
                actions=actions,
                advantages=advantages,
                behavior_log_probs=behavior_log_probs,
                target_values=target_values,
                behavior_values=behavior_values,
            )

            # Concatenate all trajectories. Reshape from [num_sequences, num_steps,..]
            # to [num_sequences * num_steps,..]
            agent_0_t_vals = list(target_values.values())[0]
            assert len(agent_0_t_vals) > 1
            num_sequences = agent_0_t_vals.shape[0]
            num_steps = agent_0_t_vals.shape[1]
            batch_size = num_sequences * num_steps
            assert batch_size % trainer.store.num_minibatches == 0, (
                "Num minibatches must divide batch size. Got batch_size={}"
                " num_minibatches={}."
            ).format(batch_size, trainer.store.num_minibatches)
            batch = jax.tree_map(
                lambda x: x.reshape((batch_size,) + x.shape[2:]), trajectories
            )

            (new_key, new_params, new_opt_states, _,), metrics = jax.lax.scan(
                trainer.store.epoch_update_fn,
                (states.random_key, states.params, states.opt_states, batch),
                (),
                length=trainer.store.num_epochs,
            )

            # Set the metrics
            metrics = jax.tree_map(jnp.mean, metrics)
            metrics["norm_params"] = optax.global_norm(states.params)
            metrics["observations_mean"] = jnp.mean(
                utils.batch_concat(
                    jax.tree_map(
                        lambda x: jnp.abs(jnp.mean(x, axis=(0, 1))), observations
                    ),
                    num_batch_dims=0,
                )
            )
            metrics["observations_std"] = jnp.mean(
                utils.batch_concat(
                    jax.tree_map(lambda x: jnp.std(x, axis=(0, 1)), observations),
                    num_batch_dims=0,
                )
            )
            metrics["rewards_mean"] = jax.tree_map(
                lambda x: jnp.mean(jnp.abs(jnp.mean(x, axis=(0, 1)))), rewards
            )
            metrics["rewards_std"] = jax.tree_map(
                lambda x: jnp.std(x, axis=(0, 1)), rewards
            )

            new_states = TrainingState(
                params=new_params, opt_states=new_opt_states, random_key=new_key
            )
            return new_states, metrics

        def step(sample: reverb.ReplaySample) -> Tuple[Dict[str, jnp.ndarray]]:

            # Repeat training for the given number of epoch, taking a random
            # permutation for every epoch.
            networks = trainer.store.networks["networks"]
            params = {net_key: networks[net_key].params for net_key in networks.keys()}
            opt_states = trainer.store.opt_states
            random_key, _ = jax.random.split(trainer.store.key)

            states = TrainingState(
                params=params, opt_states=opt_states, random_key=random_key
            )

            new_states, metrics = sgd_step(states, sample)

            # Set the new variables
            # TODO (dries): key is probably not being store correctly.
            # The variable client might lose reference to it when checkpointing.
            # We also need to add the optimizer and random_key to the variable
            # server.
            trainer.store.key = new_states.random_key

            networks = trainer.store.networks["networks"]
            params = {net_key: networks[net_key].params for net_key in networks.keys()}
            for net_key in params.keys():
                # This below forloop is needed to not lose the param reference.
                net_params = trainer.store.networks["networks"][net_key].params
                for param_key in net_params.keys():
                    net_params[param_key] = new_states.params[net_key][param_key]

                # Update the optimizer
                # This needs to be in the loop to not lose the reference.
                trainer.store.opt_states[net_key] = new_states.opt_states[net_key]

            return metrics

        trainer.store.step_fn = step

    @staticmethod
    def name() -> str:
        """_summary_

        Returns:
            _description_
        """
        return "step_fn"

    @staticmethod
<<<<<<< HEAD
    def config_class() -> Callable:
        return MAPGWithTrustRegionStepConfig


# TODO(Edan) Implement
@dataclass
class MAMCTSStepConfig:
    discount: float = 0.99


class MAMCTSStep(Step):
    def __init__(
        self,
        config: MAMCTSStepConfig = MAMCTSStepConfig(),
    ):
        """_summary_

        Args:
            config : _description_.
        """
        self.config = config

    def on_training_step_fn(self, trainer: SystemTrainer) -> None:
        """_summary_"""

        @jit
        def sgd_step(
            states: TrainingState, sample: reverb.ReplaySample
        ) -> Tuple[TrainingState, Dict[str, jnp.ndarray]]:
            """Performs a minibatch SGD step, returning new state and metrics."""

            # Extract the data.
            data = sample.data

            observations, actions, rewards, termination, extra = (
                data.observations,
                data.actions,
                data.rewards,
                data.discounts,
                data.extras,
            )

            discounts = tree.map_structure(
                lambda x: x * self.config.discount, termination
            )

            search_policies = extra["policy_info"]

            networks = trainer.store.networks["networks"]

            # TODO shift obs by 1
            def get_bootstrap_values(
                net_key: Any, reward: Any, observation: Any
            ) -> jnp.ndarray:
                merged_obs = jax.tree_map(
                    lambda x: merge_leading_dims(x, 2), observation
                )

                _, bootstrap_values = networks[net_key].network.apply(
                    states.params[net_key], merged_obs
                )

                bootstrap_values = jnp.reshape(bootstrap_values, reward.shape[0:2])
                return bootstrap_values

            agent_nets = trainer.store.trainer_agent_net_keys
            bootstrap_values = {
                key: get_bootstrap_values(
                    agent_nets[key], rewards[key], observations[key].observation
                )
                for key in agent_nets.keys()
            }

            # Vmap over batch dimension
            batch_n_step_returns = jax.vmap(
                trainer.store.n_step_fn, in_axes=(0, 0, 0, None, None)
            )

            # TODO (Edan) check correctness - maybe dont remove last reward but add a zero to the end of bootstrapped values

            observations, search_policies, rewards, discounts = jax.tree_map(
                lambda x: x[:, :-1], (observations, search_policies, rewards, discounts)
            )
            bootstrap_values = jax.tree_map(lambda x: x[:, 1:], bootstrap_values)

            target_values = {}
            for key in rewards.keys():
                target_values[key] = batch_n_step_returns(
                    rewards[key],
                    discounts[key],
                    bootstrap_values[key],
                    self.config.n_step,
                    self.config.lambda_t,
                )

            trajectories = MCTSBatch(
                observations=observations,
                search_policies=search_policies,
                target_values=target_values,
            )

            # Concatenate all trajectories. Reshape from [num_sequences, num_steps,..]
            # to [num_sequences * num_steps,..]
            agent_0_t_vals = list(target_values.values())[0]
            assert len(agent_0_t_vals) > 1
            num_sequences = agent_0_t_vals.shape[0]
            num_steps = agent_0_t_vals.shape[1]
            batch_size = num_sequences * num_steps
            assert batch_size % trainer.store.num_minibatches == 0, (
                "Num minibatches must divide batch size. Got batch_size={}"
                " num_minibatches={}."
            ).format(batch_size, trainer.store.num_minibatches)

            batch = jax.tree_map(
                lambda x: x.reshape((batch_size,) + x.shape[2:]), trajectories
            )

            (new_key, new_params, new_opt_states, _,), metrics = jax.lax.scan(
                trainer.store.epoch_update_fn,
                (states.random_key, states.params, states.opt_states, batch),
                (),
                length=trainer.store.num_epochs,
            )

            # Set the metrics
            metrics = jax.tree_map(jnp.mean, metrics)
            metrics["norm_params"] = optax.global_norm(states.params)
            metrics["observations_mean"] = jnp.mean(
                utils.batch_concat(
                    jax.tree_map(
                        lambda x: jnp.abs(jnp.mean(x, axis=(0, 1))), observations
                    ),
                    num_batch_dims=0,
                )
            )
            metrics["observations_std"] = jnp.mean(
                utils.batch_concat(
                    jax.tree_map(lambda x: jnp.std(x, axis=(0, 1)), observations),
                    num_batch_dims=0,
                )
            )
            metrics["rewards_mean"] = jax.tree_map(
                lambda x: jnp.mean(jnp.abs(jnp.mean(x, axis=(0, 1)))), rewards
            )
            metrics["rewards_std"] = jax.tree_map(
                lambda x: jnp.std(x, axis=(0, 1)), rewards
            )

            new_states = TrainingState(
                params=new_params, opt_states=new_opt_states, random_key=new_key
            )
            return new_states, metrics

        def step(sample: reverb.ReplaySample) -> Tuple[Dict[str, jnp.ndarray]]:

            # Repeat training for the given number of epoch, taking a random
            # permutation for every epoch.
            networks = trainer.store.networks["networks"]
            params = {net_key: networks[net_key].params for net_key in networks.keys()}
            opt_states = trainer.store.opt_states
            random_key, _ = jax.random.split(trainer.store.key)

            states = TrainingState(
                params=params, opt_states=opt_states, random_key=random_key
            )
            new_states, metrics = sgd_step(states, sample)

            # Set the new variables
            # TODO (dries): key is probably not being store correctly.
            # The variable client might lose reference to it when checkpointing.
            # We also need to add the optimizer and random_key to the variable
            # server.
            trainer.store.key = new_states.random_key

            networks = trainer.store.networks["networks"]
            params = {net_key: networks[net_key].params for net_key in networks.keys()}
            for net_key in params.keys():
                # This below forloop is needed to not lose the param reference.
                net_params = trainer.store.networks["networks"][net_key].params
                for param_key in net_params.keys():
                    net_params[param_key] = new_states.params[net_key][param_key]

                # Update the optimizer
                # This needs to be in the loop to not lose the reference.
                trainer.store.opt_states[net_key] = new_states.opt_states[net_key]

            return metrics

        trainer.store.step_fn = step

    @staticmethod
    def config_class() -> Callable:
        return MAMCTSStepConfig
=======
    def config_class() -> Optional[Callable]:
        """Config class used for component.

        Returns:
            config class/dataclass for component.
        """
        return MAPGWithTrustRegionStepConfig
>>>>>>> 5f11220c
<|MERGE_RESOLUTION|>--- conflicted
+++ resolved
@@ -291,8 +291,12 @@
         return "step_fn"
 
     @staticmethod
-<<<<<<< HEAD
-    def config_class() -> Callable:
+    def config_class() -> Optional[Callable]:
+        """Config class used for component.
+
+        Returns:
+            config class/dataclass for component.
+        """
         return MAPGWithTrustRegionStepConfig
 
 
@@ -484,13 +488,4 @@
 
     @staticmethod
     def config_class() -> Callable:
-        return MAMCTSStepConfig
-=======
-    def config_class() -> Optional[Callable]:
-        """Config class used for component.
-
-        Returns:
-            config class/dataclass for component.
-        """
-        return MAPGWithTrustRegionStepConfig
->>>>>>> 5f11220c
+        return MAMCTSStepConfig