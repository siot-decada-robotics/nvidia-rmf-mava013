# python3
# Copyright 2021 InstaDeep Ltd. All rights reserved.
#
# Licensed under the Apache License, Version 2.0 (the "License");
# you may not use this file except in compliance with the License.
# You may obtain a copy of the License at
#
#     http://www.apache.org/licenses/LICENSE-2.0
#
# Unless required by applicable law or agreed to in writing, software
# distributed under the License is distributed on an "AS IS" BASIS,
# WITHOUT WARRANTIES OR CONDITIONS OF ANY KIND, either express or implied.
# See the License for the specific language governing permissions and
# limitations under the License.

"""Trainer components for Mava systems."""
from mava.components.jax.training.advantage_estimation import GAE
<<<<<<< HEAD
from mava.components.jax.training.base import (
    Batch,
    BatchDQN,
    Loss,
    Step,
    TrainingState,
    Utility,
)
=======
from mava.components.jax.training.base import Batch, TrainingState, Utility
>>>>>>> 7b11a082
from mava.components.jax.training.losses import MAPGWithTrustRegionClippingLoss
from mava.components.jax.training.losses_dqn import MADQNLoss
from mava.components.jax.training.model_updating import (
    MAPGEpochUpdate,
    MAPGMinibatchUpdate,
)
<<<<<<< HEAD
from mava.components.jax.training.model_updating_dqn import (
    MADQNEpochUpdate,
    MADQNMinibatchUpdate,
)
from mava.components.jax.training.step import DefaultStep, MAPGWithTrustRegionStep

# included for MADQN
from mava.components.jax.training.step_dqn import MADQNStep
from mava.components.jax.training.trainer import TrainerInit
=======
from mava.components.jax.training.step import (
    DefaultTrainerStep,
    MAPGWithTrustRegionStep,
)
from mava.components.jax.training.trainer import (
    CustomTrainerInit,
    OneTrainerPerNetworkInit,
    SingleTrainerInit,
)
>>>>>>> 7b11a082
<|MERGE_RESOLUTION|>--- conflicted
+++ resolved
@@ -15,35 +15,23 @@
 
 """Trainer components for Mava systems."""
 from mava.components.jax.training.advantage_estimation import GAE
-<<<<<<< HEAD
-from mava.components.jax.training.base import (
-    Batch,
-    BatchDQN,
-    Loss,
-    Step,
-    TrainingState,
-    Utility,
-)
-=======
-from mava.components.jax.training.base import Batch, TrainingState, Utility
->>>>>>> 7b11a082
+from mava.components.jax.training.base import Batch, Loss, Step, TrainingState, TrainingStateQ, Utility, BatchDQN
 from mava.components.jax.training.losses import MAPGWithTrustRegionClippingLoss
 from mava.components.jax.training.losses_dqn import MADQNLoss
 from mava.components.jax.training.model_updating import (
     MAPGEpochUpdate,
     MAPGMinibatchUpdate,
 )
-<<<<<<< HEAD
+
+#FOR MADQN
 from mava.components.jax.training.model_updating_dqn import (
     MADQNEpochUpdate,
     MADQNMinibatchUpdate,
 )
-from mava.components.jax.training.step import DefaultStep, MAPGWithTrustRegionStep
 
 # included for MADQN
 from mava.components.jax.training.step_dqn import MADQNStep
-from mava.components.jax.training.trainer import TrainerInit
-=======
+
 from mava.components.jax.training.step import (
     DefaultTrainerStep,
     MAPGWithTrustRegionStep,
@@ -52,5 +40,4 @@
     CustomTrainerInit,
     OneTrainerPerNetworkInit,
     SingleTrainerInit,
-)
->>>>>>> 7b11a082
+)