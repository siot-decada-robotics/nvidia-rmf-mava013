--- conflicted
+++ resolved
@@ -169,8 +169,21 @@
 
             """Performs model updates based on one epoch of data."""
             key, params, opt_states, batch = carry
+
             new_key, subkey = jax.random.split(key)
-            permutation = jax.random.permutation(subkey, self.config.batch_size)
+
+            # TODO (dries): This assert is ugly. Is there a better way to do this check?
+            # Maybe using a tree map of some sort?
+            # shapes = jax.tree_map(
+            #         lambda x: x.shape[0]==trainer.store.full_batch_size, batch
+            #     )
+            # assert ...
+            assert (
+                list(batch.observations.values())[0].observation.shape[0]
+                == trainer.store.full_batch_size
+            )
+
+            permutation = jax.random.permutation(subkey, trainer.store.full_batch_size)
 
             shuffled_batch = jax.tree_map(
                 lambda x: jnp.take(x, permutation, axis=0), batch
@@ -203,7 +216,12 @@
         return "epoch_update_fn"
 
     @staticmethod
-    def config_class() -> Callable:
+    def config_class() -> Optional[Callable]:
+        """Config class used for component.
+
+        Returns:
+            config class/dataclass for component.
+        """
         return MAPGEpochUpdateConfig
 
 
@@ -333,21 +351,8 @@
 
             """Performs model updates based on one epoch of data."""
             key, params, opt_states, batch = carry
-
             new_key, subkey = jax.random.split(key)
-
-            # TODO (dries): This assert is ugly. Is there a better way to do this check?
-            # Maybe using a tree map of some sort?
-            # shapes = jax.tree_map(
-            #         lambda x: x.shape[0]==trainer.store.full_batch_size, batch
-            #     )
-            # assert ...
-            assert (
-                list(batch.observations.values())[0].observation.shape[0]
-                == trainer.store.full_batch_size
-            )
-
-            permutation = jax.random.permutation(subkey, trainer.store.full_batch_size)
+            permutation = jax.random.permutation(subkey, self.config.batch_size)
 
             shuffled_batch = jax.tree_map(
                 lambda x: jnp.take(x, permutation, axis=0), batch
@@ -380,15 +385,5 @@
         return "epoch_update_fn"
 
     @staticmethod
-<<<<<<< HEAD
     def config_class() -> Callable:
-        return MAMCTSEpochUpdateConfig
-=======
-    def config_class() -> Optional[Callable]:
-        """Config class used for component.
-
-        Returns:
-            config class/dataclass for component.
-        """
-        return MAPGEpochUpdateConfig
->>>>>>> 5f11220c
+        return MAMCTSEpochUpdateConfig