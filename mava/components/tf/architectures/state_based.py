# python3
# Copyright 2021 InstaDeep Ltd. All rights reserved.
#
# Licensed under the Apache License, Version 2.0 (the "License");
# you may not use this file except in compliance with the License.
# You may obtain a copy of the License at
#
#     http://www.apache.org/licenses/LICENSE-2.0
#
# Unless required by applicable law or agreed to in writing, software
# distributed under the License is distributed on an "AS IS" BASIS,
# WITHOUT WARRANTIES OR CONDITIONS OF ANY KIND, either express or implied.
# See the License for the specific language governing permissions and
# limitations under the License.

"""Commonly used centralised architectures for multi-agent RL systems"""

import copy
from typing import Dict, Tuple

import sonnet as snt
import tensorflow as tf
from acme import specs as acme_specs

from mava import specs as mava_specs
from mava.components.tf.architectures.decentralised import (
    DecentralisedPolicyActor,
    DecentralisedQValueActorCritic,
    DecentralisedValueActorCritic,
)


class StateBasedPolicyActor(DecentralisedPolicyActor):
    """Multi-agent actor architecture using
    environment state information."""

    def __init__(
        self,
        environment_spec: mava_specs.MAEnvironmentSpec,
        observation_networks: Dict[str, snt.Module],
        policy_networks: Dict[str, snt.Module],
        agent_net_keys: Dict[str, str],
    ):
        super().__init__(
            environment_spec=environment_spec,
            observation_networks=observation_networks,
            policy_networks=policy_networks,
            agent_net_keys=agent_net_keys,
        )

    def _get_actor_specs(
        self,
    ) -> Dict[str, acme_specs.Array]:
        obs_specs_per_type: Dict[str, acme_specs.Array] = {}

        agents_by_type = self._env_spec.get_agents_by_type()

        for agent_type, agents in agents_by_type.items():
            actor_state_shape = self._env_spec.get_extra_specs()["env_states"].shape
            obs_specs_per_type[agent_type] = tf.TensorSpec(
                shape=actor_state_shape,
                dtype=tf.dtypes.float32,
            )

        actor_obs_specs = {}
        for agent_key in self._agents:
            agent_net_key = self._agent_net_keys[agent_key]
            # Get observation spec for actor.
            actor_obs_specs[agent_key] = obs_specs_per_type[agent_net_key]
        return actor_obs_specs


class StateBasedQValueCritic(DecentralisedQValueActorCritic):
    """Multi-agent actor critic architecture with a critic using
    environment state information."""

    def __init__(
        self,
        environment_spec: mava_specs.MAEnvironmentSpec,
        observation_networks: Dict[str, snt.Module],
        policy_networks: Dict[str, snt.Module],
        critic_networks: Dict[str, snt.Module],
        agent_net_keys: Dict[str, str],
    ):
        super().__init__(
            environment_spec=environment_spec,
            observation_networks=observation_networks,
            policy_networks=policy_networks,
            critic_networks=critic_networks,
            agent_net_keys=agent_net_keys,
        )

    def _get_critic_specs(
        self,
    ) -> Tuple[Dict[str, acme_specs.Array], Dict[str, acme_specs.Array]]:
        action_specs_per_type: Dict[str, acme_specs.Array] = {}

        agents_by_type = self._env_spec.get_agents_by_type()

        # Create one critic per agent. Each critic gets
        # absolute state information of the environment.
        critic_env_state_spec = self._env_spec.get_extra_specs()["env_states"]
        if type(critic_env_state_spec) == dict:
            critic_env_state_spec = list(critic_env_state_spec.values())[0]

        if type(critic_env_state_spec) != list:
            critic_env_state_spec = [critic_env_state_spec]
            
        critic_obs_spec = []
        for spec in critic_env_state_spec:
            critic_obs_spec.append(
                tf.TensorSpec(
                    shape=spec.shape,
                    dtype=tf.dtypes.float32,
                )
            )

        # TODO (dries): Fix this
        assert len(critic_obs_spec) == 1
        critic_obs_spec = critic_obs_spec[0]


        for agent_type, agents in agents_by_type.items():
            critic_act_shape = list(
                copy.copy(self._agent_specs[agents[0]].actions.shape)
            )
            critic_act_shape.insert(0, len(agents))
            action_specs_per_type[agent_type] = tf.TensorSpec(
                shape=critic_act_shape,
                dtype=tf.dtypes.float32,
            )

        critic_obs_specs = {}
        critic_act_specs = {}
        for agent_key in self._agents:
            agent_type = agent_key.split("_")[0]
            # Get observation and action spec for critic.
            critic_obs_specs[agent_key] = critic_obs_spec
            critic_act_specs[agent_key] = action_specs_per_type[agent_type]
        return critic_obs_specs, critic_act_specs


class StateBasedQValueActorCritic(  # type: ignore
    StateBasedPolicyActor, StateBasedQValueCritic
):
    """Multi-agent actor critic architecture where both actor policies
    and critics use environment state information"""

    def __init__(
        self,
        environment_spec: mava_specs.MAEnvironmentSpec,
        observation_networks: Dict[str, snt.Module],
        policy_networks: Dict[str, snt.Module],
        critic_networks: Dict[str, snt.Module],
        agent_net_keys: Dict[str, str],
    ):

        StateBasedQValueCritic.__init__(
            self,
            environment_spec=environment_spec,
            observation_networks=observation_networks,
            policy_networks=policy_networks,
            critic_networks=critic_networks,
            agent_net_keys=agent_net_keys,
        )


<<<<<<< HEAD
class StateBasedValueActorCritic(DecentralisedValueActorCritic):  # type: ignore
    """Multi-agent actor critic architecture where both actor policies
    and critics use environment state information"""

    def __init__(
        self,
        environment_spec: mava_specs.MAEnvironmentSpec,
        observation_networks: Dict[str, snt.Module],
        policy_networks: Dict[str, snt.Module],
        critic_networks: Dict[str, snt.Module],
        agent_net_keys: Dict[str, str],
    ):
        DecentralisedValueActorCritic.__init__(
            self,
            environment_spec=environment_spec,
            observation_networks=observation_networks,
            policy_networks=policy_networks,
            critic_networks=critic_networks,
            agent_net_keys=agent_net_keys,
        )

    def _get_critic_specs(
        self,
    ) -> Tuple[Dict[str, acme_specs.Array], Dict[str, acme_specs.Array]]:
        # Create one critic per agent. Each critic gets
        # absolute state information of the environment.

        critic_env_state_spec = self._env_spec.get_extra_specs()["env_states"]
        if type(critic_env_state_spec) == dict:
            critic_env_state_spec = list(critic_env_state_spec.values())[0]

        if type(critic_env_state_spec) != list:
            critic_env_state_spec = [critic_env_state_spec]

        critic_obs_spec = []
        for spec in critic_env_state_spec:
            critic_obs_spec.append(
                tf.TensorSpec(
                    shape=spec.shape,
                    dtype=tf.dtypes.float32,
                )
            )

        # TODO (dries): Fix this
        assert len(critic_obs_spec) == 1
        critic_obs_spec = critic_obs_spec[0]

        critic_obs_specs = {}
        for agent_key in self._agents:
            # Get observation spec for critic.
            critic_obs_specs[agent_key] = critic_obs_spec
        return critic_obs_specs, None

class StateBasedQValueDecentralActionCritic(DecentralisedQValueActorCritic):
=======
class StateBasedQValueSingleActionCritic(DecentralisedQValueActorCritic):
>>>>>>> 57ae3c85
    """Multi-agent actor critic architecture with a critic using
    environment state information. For this state-based critic
    only one action gets fed in. This allows the critic
    to only focus on the one agent's reward function, but
    requires that the state information is
    egocentric."""

    def __init__(
        self,
        environment_spec: mava_specs.MAEnvironmentSpec,
        observation_networks: Dict[str, snt.Module],
        policy_networks: Dict[str, snt.Module],
        critic_networks: Dict[str, snt.Module],
        agent_net_keys: Dict[str, str],
    ):
        super().__init__(
            environment_spec=environment_spec,
            observation_networks=observation_networks,
            policy_networks=policy_networks,
            critic_networks=critic_networks,
            agent_net_keys=agent_net_keys,
        )

    def _get_critic_specs(
        self,
    ) -> Tuple[Dict[str, acme_specs.Array], Dict[str, acme_specs.Array]]:
        action_specs_per_type: Dict[str, acme_specs.Array] = {}

        agents_by_type = self._env_spec.get_agents_by_type()

        # Create one critic per agent. Each critic gets
        # absolute state information of the environment.
        critic_env_state_spec = self._env_spec.get_extra_specs()["env_states"]
        if type(critic_env_state_spec) == dict:
            critic_env_state_spec = list(critic_env_state_spec.values())[0]

        if type(critic_env_state_spec) != list:
            critic_env_state_spec = [critic_env_state_spec]

        critic_obs_spec = []
        for spec in critic_env_state_spec:
            critic_obs_spec.append(
                tf.TensorSpec(
                    shape=spec.shape,
                    dtype=tf.dtypes.float32,
                )
            )

        for agent_type, agents in agents_by_type.items():
            # Only feed in the main agent's policy action.
            critic_act_shape = list(
                copy.copy(self._agent_specs[agents[0]].actions.shape)
            )
            action_specs_per_type[agent_type] = tf.TensorSpec(
                shape=critic_act_shape,
                dtype=tf.dtypes.float32,
            )

        critic_obs_specs = {}
        critic_act_specs = {}
        for agent_key in self._agents:
            agent_type = agent_key.split("_")[0]
            # Get observation and action spec for critic.
            critic_obs_specs[agent_key] = critic_obs_spec
            critic_act_specs[agent_key] = action_specs_per_type[agent_type]
        return critic_obs_specs, critic_act_specs<|MERGE_RESOLUTION|>--- conflicted
+++ resolved
@@ -105,7 +105,7 @@
 
         if type(critic_env_state_spec) != list:
             critic_env_state_spec = [critic_env_state_spec]
-            
+
         critic_obs_spec = []
         for spec in critic_env_state_spec:
             critic_obs_spec.append(
@@ -119,7 +119,6 @@
         assert len(critic_obs_spec) == 1
         critic_obs_spec = critic_obs_spec[0]
 
-
         for agent_type, agents in agents_by_type.items():
             critic_act_shape = list(
                 copy.copy(self._agent_specs[agents[0]].actions.shape)
@@ -165,7 +164,6 @@
         )
 
 
-<<<<<<< HEAD
 class StateBasedValueActorCritic(DecentralisedValueActorCritic):  # type: ignore
     """Multi-agent actor critic architecture where both actor policies
     and critics use environment state information"""
@@ -219,10 +217,8 @@
             critic_obs_specs[agent_key] = critic_obs_spec
         return critic_obs_specs, None
 
-class StateBasedQValueDecentralActionCritic(DecentralisedQValueActorCritic):
-=======
+
 class StateBasedQValueSingleActionCritic(DecentralisedQValueActorCritic):
->>>>>>> 57ae3c85
     """Multi-agent actor critic architecture with a critic using
     environment state information. For this state-based critic
     only one action gets fed in. This allows the critic
