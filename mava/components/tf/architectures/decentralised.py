--- conflicted
+++ resolved
@@ -378,210 +378,8 @@
                 self._target_critic_networks[agent_net_key], [emb_spec, act_spec]
             )
 
-<<<<<<< HEAD
-        critic_networks["critics"] = self._critic_networks
-        critic_networks["target_critics"] = self._target_critic_networks
-        return critic_networks
-
-class DecentralisedValueActorCriticScaled(BaseActorCritic):
-    """Decentralised (independent) multi-agent actor critic architecture."""
-
-    def __init__(
-        self,
-        environment_spec: mava_specs.MAEnvironmentSpec,
-        observation_networks: Dict[str, snt.Module],
-        policy_networks: Dict[str, snt.Module],
-        critic_networks: Dict[str, snt.Module],
-        agent_net_config: Dict[str, str],
-    ):
-        self._env_spec = environment_spec
-        self._agents = self._env_spec.get_agent_ids()               # All agend ids
-        # self._agent_types = self._env_spec.get_agent_types()      # Get agent types
-        self._agent_specs = self._env_spec.get_agent_specs()        # Each agent's environment interaction specification
-        # self._agent_type_specs = self._env_spec.get_agent_type_specs() # Get agent type specs
-
-        self._observation_networks = observation_networks
-        self._policy_networks = policy_networks
-        self._critic_networks = critic_networks
-        self._agent_net_config = agent_net_config
-        # self._actor_agent_keys = (
-        #     self._agent_types if self._shared_weights else self._agents
-        # )
-        # self._actor_agent_keys = unique(self._agent_net_config.keys())
-        # self._critic_agent_keys = self._actor_agent_keys
-        self._n_agents = len(self._agents)
-        self._embed_specs: Dict[str, Any] = {}
-
-        self._create_target_networks()
-
-    def _create_target_networks(self) -> None:
-        # create target behaviour networks
-        self._target_policy_networks = copy.deepcopy(self._policy_networks)
-        self._target_observation_networks = copy.deepcopy(self._observation_networks)
-
-        # create target critic networks
-        self._target_critic_networks = copy.deepcopy(self._critic_networks)
-
-    def _get_actor_specs(self) -> Dict[str, acme_specs.Array]:
-        actor_obs_specs = {}
-        for agent_key in self._agents:
-            # agent_spec_key = f"{agent_key}_0" if self._shared_weights else agent_key
-
-            # Get observation spec for policy.
-            actor_obs_specs[agent_key] = self._agent_specs[
-                agent_key
-            ].observations.observation
-        return actor_obs_specs
-
-    def _get_critic_specs(
-        self,
-    ) -> Tuple[Dict[str, acme_specs.Array], Dict[str, acme_specs.Array]]:
-        return self._embed_specs, {}
-
-    def create_actor_variables(self) -> Dict[str, Dict[str, snt.Module]]:
-        # get actor specs
-        actor_obs_specs = self._get_actor_specs()
-
-        # create policy variables for each agent
-        # TODO (dries): This can be futher simplified by only initialising each network once. Not per agent.
-        for agent_key in self._agents:
-            obs_spec = actor_obs_specs[agent_key]
-            agent_net_key = self._agent_net_config[agent_key]
-            emb_spec = tf2_utils.create_variables(
-                self._observation_networks[agent_net_key], [obs_spec]
-            )
-            self._embed_specs[agent_key] = emb_spec
-
-            # Create variables.
-            tf2_utils.create_variables(self._policy_networks[agent_net_key], [emb_spec])
-
-            # create target network variables
-            tf2_utils.create_variables(
-                self._target_policy_networks[agent_net_key], [emb_spec]
-            )
-            tf2_utils.create_variables(
-                self._target_observation_networks[agent_net_key], [obs_spec]
-            )
-
-        actor_networks: Dict[str, Dict[str, snt.Module]] = {
-            "policies": self._policy_networks,
-            "observations": self._observation_networks,
-            "target_policies": self._target_policy_networks,
-            "target_observations": self._target_observation_networks,
-        }
-
-        return actor_networks
-
-    def create_critic_variables(self) -> Dict[str, Dict[str, snt.Module]]:
-        # get critic specs
-        embed_specs, _ = self._get_critic_specs()
-
-        # create critics
-        for agent_key in self._agents:
-
-            # get specs
-            emb_spec = embed_specs[agent_key]
-
-            # Get the agent's network key
-            agent_net_key = self._agent_net_config[agent_key]
-
-            # Create variables.
-            tf2_utils.create_variables(self._critic_networks[agent_net_key], [emb_spec])
-
-            # create target network variables
-            tf2_utils.create_variables(
-                self._target_critic_networks[agent_net_key], [emb_spec]
-            )
-
         critic_networks: Dict[str, Dict[str, snt.Module]] = {
             "critics": self._critic_networks,
             "target_critics": self._target_critic_networks,
         }
-        return critic_networks
-
-    def create_behaviour_policy(self) -> Dict[str, snt.Module]:
-        behaviour_policy_networks: Dict[str, snt.Module] = {}
-        for agent_net_key in set(self._agent_net_config.values()):
-            snt_module = type(self._policy_networks[agent_net_key])
-            behaviour_policy_networks[agent_net_key] = snt_module(
-                [
-                    self._observation_networks[agent_net_key],
-                    self._policy_networks[agent_net_key],
-                ]
-            )
-        return behaviour_policy_networks
-
-    def create_system(
-        self,
-    ) -> Dict[str, Dict[str, snt.Module]]:
-        networks = self.create_actor_variables()
-        critic_networks = self.create_critic_variables()
-        networks.update(critic_networks)
-        return networks
-
-class DecentralisedQValueActorCriticScaled(DecentralisedValueActorCriticScaled):
-    def __init__(
-        self,
-        environment_spec: mava_specs.MAEnvironmentSpec,
-        observation_networks: Dict[str, snt.Module],
-        policy_networks: Dict[str, snt.Module],
-        critic_networks: Dict[str, snt.Module],
-        agent_net_config: Dict[str, str],
-    ):
-        super().__init__(
-            environment_spec=environment_spec,
-            observation_networks=observation_networks,
-            policy_networks=policy_networks,
-            critic_networks=critic_networks,
-            agent_net_config=agent_net_config,
-        )
-        print("Use DecentralisedQValueActorCritic instead! The weight sharing is now fixed.")
-        exit()
-
-    def _get_critic_specs(
-        self,
-    ) -> Tuple[Dict[str, acme_specs.Array], Dict[str, acme_specs.Array]]:
-        critic_act_specs = {}
-        for agent_key in self._agents:
-            # agent_net_key = self._agent_net_config[agent_key] 
-            # f"{agent_key}_0" if self._shared_weights else agent_key
-
-            # Get observation and action spec for critic.
-            critic_act_specs[agent_key] = self._agent_specs[agent_key].actions
-        return self._embed_specs, critic_act_specs
-
-    def create_critic_variables(self) -> Dict[str, Dict[str, snt.Module]]:
-        # get critic specs
-        embed_specs, act_specs = self._get_critic_specs()
-
-        # create critics
-        for agent_key in self._agents:
-
-            # get specs
-            emb_spec = embed_specs[agent_key]
-            act_spec = act_specs[agent_key]
-
-            # Get the agent's network key
-            agent_net_key = self._agent_net_config[agent_key]
-
-            # Create variables.
-            tf2_utils.create_variables(
-                self._critic_networks[agent_net_key], [emb_spec, act_spec]
-            )
-
-            # create target network variables
-            tf2_utils.create_variables(
-                self._target_critic_networks[agent_net_key], [emb_spec, act_spec]
-            )
-
-=======
->>>>>>> 690253a4
-        critic_networks: Dict[str, Dict[str, snt.Module]] = {
-            "critics": self._critic_networks,
-            "target_critics": self._target_critic_networks,
-        }
-<<<<<<< HEAD
-        return critic_networks
-=======
-        return critic_networks
->>>>>>> 690253a4
+        return critic_networks