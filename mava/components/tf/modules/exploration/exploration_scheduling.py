# python3
# Copyright 2021 [...placeholder...]. All rights reserved.
#
# Licensed under the Apache License, Version 2.0 (the "License");
# you may not use this file except in compliance with the License.
# You may obtain a copy of the License at
#
#     http://www.apache.org/licenses/LICENSE-2.0
#
# Unless required by applicable law or agreed to in writing, software
# distributed under the License is distributed on an "AS IS" BASIS,
# WITHOUT WARRANTIES OR CONDITIONS OF ANY KIND, either express or implied.
# See the License for the specific language governing permissions and
# limitations under the License.

import abc


class BaseExplorationScheduler:
    @abc.abstractmethod
    def __init__(
        self,
        epsilon_start: float = 1.0,
        epsilon_min: float = 0.05,
        epsilon_decay: float = 1e-4,
    ):
        """
        Base class for decaying epsilon by schedule.
        """
        self._epsilon_start = epsilon_start
        self._epsilon_min = epsilon_min
        self._epsilon_decay = epsilon_decay
        self._epsilon = epsilon_start

    @abc.abstractmethod
    def decrement_epsilon(self) -> None:
        """Decrement the epsilon decay value."""

    def get_epsilon(self) -> float:
        return self._epsilon

    def reset_epsilon(self) -> None:
        self._epsilon = self._epsilon_start


class LinearExplorationScheduler(BaseExplorationScheduler):
    def __init__(
        self,
        epsilon_start: float = 1.0,
        epsilon_min: float = 0.05,
        epsilon_decay: float = 1e-4,
    ):
        """
        Decays epsilon linearly to epsilon_min.
        """
        super(LinearExplorationScheduler, self).__init__(
            epsilon_start,
            epsilon_min,
            epsilon_decay,
        )

    def decrement_epsilon(self) -> None:
        if self._epsilon == self._epsilon_min:
            return

        elif self._epsilon < self._epsilon_min:
            # Should only ever happen once.
            self._epsilon = self._epsilon_min
            return

        self._epsilon -= self._epsilon_decay


class ExponentialExplorationScheduler(BaseExplorationScheduler):
    def __init__(
        self,
        epsilon_start: float = 1.0,
        epsilon_min: float = 0.05,
        epsilon_decay: float = 1e-4,
    ):
        """
<<<<<<< HEAD
        Decays epsilon exponentially to epsilon_min.
=======
        Decays epsilon exponentially to epsilon_start.
>>>>>>> 197204e5
        """
        super(ExponentialExplorationScheduler, self).__init__(
            epsilon_start,
            epsilon_min,
            epsilon_decay,
        )

    def decrement_epsilon(self) -> None:
        if self._epsilon == self._epsilon_min:
            return
<<<<<<< HEAD
=======

>>>>>>> 197204e5
        elif self._epsilon < self._epsilon_min:
            # Should only ever happen once.
            self._epsilon = self._epsilon_min
            return
<<<<<<< HEAD
=======

>>>>>>> 197204e5
        self._epsilon *= 1 - self._epsilon_decay<|MERGE_RESOLUTION|>--- conflicted
+++ resolved
@@ -79,11 +79,7 @@
         epsilon_decay: float = 1e-4,
     ):
         """
-<<<<<<< HEAD
         Decays epsilon exponentially to epsilon_min.
-=======
-        Decays epsilon exponentially to epsilon_start.
->>>>>>> 197204e5
         """
         super(ExponentialExplorationScheduler, self).__init__(
             epsilon_start,
@@ -94,16 +90,10 @@
     def decrement_epsilon(self) -> None:
         if self._epsilon == self._epsilon_min:
             return
-<<<<<<< HEAD
-=======
 
->>>>>>> 197204e5
         elif self._epsilon < self._epsilon_min:
             # Should only ever happen once.
             self._epsilon = self._epsilon_min
             return
-<<<<<<< HEAD
-=======
 
->>>>>>> 197204e5
         self._epsilon *= 1 - self._epsilon_decay