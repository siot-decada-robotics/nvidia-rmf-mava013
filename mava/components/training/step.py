# python3
# Copyright 2021 InstaDeep Ltd. All rights reserved.
#
# Licensed under the Apache License, Version 2.0 (the "License");
# you may not use this file except in compliance with the License.
# You may obtain a copy of the License at
#
#     http://www.apache.org/licenses/LICENSE-2.0
#
# Unless required by applicable law or agreed to in writing, software
# distributed under the License is distributed on an "AS IS" BASIS,
# WITHOUT WARRANTIES OR CONDITIONS OF ANY KIND, either express or implied.
# See the License for the specific language governing permissions and
# limitations under the License.

"""Trainer components for gradient step calculations."""
import abc
import time
from dataclasses import dataclass
from typing import Any, Dict, List, Tuple, Type

import jax
import jax.numpy as jnp
import optax
import reverb
import tree
from acme.jax import utils
from jax import jit

import mava.components.building.adders  # To avoid circular imports
import mava.components.training.model_updating  # To avoid circular imports
from mava import constants
from mava.callbacks import Callback
from mava.components import Component
from mava.components.building.datasets import TrainerDataset, TrajectoryDataset
from mava.components.building.loggers import Logger
from mava.components.building.networks import Networks
from mava.components.building.parameter_client import TrainerParameterClient
from mava.components.training.advantage_estimation import GAE
from mava.components.training.base import Batch, TrainingState
from mava.components.training.trainer import BaseTrainerInit
from mava.core_jax import SystemTrainer
from mava.utils.jax_training_utils import denormalize, normalize


@dataclass
class TrainerStepConfig:
    random_key: int = 42


class TrainerStep(Component):
    @abc.abstractmethod
    def __init__(
        self,
        config: TrainerStepConfig = TrainerStepConfig(),
    ):
        """Defines the hooks to override to step the trainer."""
        self.config = config

    @abc.abstractmethod
    def on_training_step(self, trainer: SystemTrainer) -> None:
        """Do a training step and log the results."""
        pass

    @staticmethod
    def name() -> str:
        """Static method that returns component name."""
        return "step"

    @staticmethod
    def required_components() -> List[Type[Callback]]:
        """List of other Components required in the system for this Component to function.

        TrajectoryDataset required to set up trainer.store.dataset_iterator.
        Step required to set up trainer.store.step_fn.
        TrainerParameterClient required to set up trainer.store.trainer_parameter_client
        and trainer.store.trainer_counts.
        Logger required to set up trainer.store.trainer_logger.

        Returns:
            List of required component classes.
        """
        return [TrajectoryDataset, Step, TrainerParameterClient, Logger]


class DefaultTrainerStep(TrainerStep):
    def __init__(
        self,
        config: TrainerStepConfig = TrainerStepConfig(),
    ):
        """Component defines the default trainer step.

        Sample -> execute step function -> sync parameter client
        -> update counts -> log.

        Args:
            config: TrainerStepConfig.
        """
        self.config = config

    def on_training_step(self, trainer: SystemTrainer) -> None:
        """Does a step of SGD and logs the results.

        Args:
            trainer: SystemTrainer.

        Returns:
            None.
        """

        # Do a batch of SGD.
        sample = next(trainer.store.dataset_iterator)

        results = trainer.store.step_fn(sample)

        # Update our counts and record it.
        # counts = self._counter.increment(steps=1) # TODO: add back in later

        # TODO (dries): Confirm that this is the correctly place to put the
        # variable client code.
        timestamp = time.time()
        elapsed_time = (
            timestamp - trainer.store.timestamp
            if hasattr(trainer.store, "timestamp")
            else 0
        )
        trainer.store.timestamp = timestamp

        trainer.store.trainer_parameter_client.add_async(
            {"trainer_steps": 1, "trainer_walltime": elapsed_time},
        )

        # Update the variable source and the trainer.
        trainer.store.trainer_parameter_client.set_and_get_async()

        # Add the trainer counts.
        results.update(trainer.store.trainer_counts)

        # Write to the loggers.
        trainer.store.trainer_logger.write({**results})


class Step(Component):
    @abc.abstractmethod
    def on_training_step_fn(self, trainer: SystemTrainer) -> None:
        """[summary]"""

    @staticmethod
    def name() -> str:
        """_summary_

        Returns:
            _description_
        """
        return "sgd_step"

    @staticmethod
    def required_components() -> List[Type[Callback]]:
        """List of other Components required in the system for this Component to function.

        TrainerDataset required for config epoch_batch_size.
        BaseTrainerInit required to set up trainer.store.networks and
        trainer.store.trainer_agent_net_keys
        Networks required to set up trainer.store.base_key.

        Returns:
            List of required component classes.
        """
        return [
            TrainerDataset,
            BaseTrainerInit,
            Networks,
        ]


@dataclass
class MAPGWithTrustRegionStepConfig:
    discount: float = 0.99


class MAPGWithTrustRegionStep(Step):
    def __init__(
        self,
        config: MAPGWithTrustRegionStepConfig = MAPGWithTrustRegionStepConfig(),
    ):
        """Component defines the MAPGWithTrustRegion SGD step.

        Args:
            config: MAPGWithTrustRegionStepConfig.
        """
        self.config = config

    # flake8: noqa: C901
    def on_training_step_fn(self, trainer: SystemTrainer) -> None:
        """Define and store the SGD step function for MAPGWithTrustRegion.

        Args:
            trainer: SystemTrainer.

        Returns:
            None.
        """

        @jit
        def sgd_step(
            states: TrainingState, sample: reverb.ReplaySample
        ) -> Tuple[TrainingState, Dict[str, jnp.ndarray]]:
            """Performs a minibatch SGD step.

            Args:
                states: Training states (network params and optimiser states).
                sample: Reverb sample.

            Returns:
                Tuple[new state, metrics].
            """

            # Extract the data.
            data = sample.data

<<<<<<< HEAD
            observations, actions, rewards, discounts, extras = (
=======
            observations, actions, rewards, termination, extras, next_extras = (
>>>>>>> 28c30502
                data.observations,
                data.actions,
                data.rewards,
                data.discounts,
                data.extras,
                data.next_extras,
            )

            # Perform observation normalization if neccesary before proceeding
            observation_stats = states.observation_stats
            if trainer.store.global_config.normalize_observations:
                for key in observations.keys():
                    (
                        observation_stats[key],
                        observations[key],
                    ) = trainer.store.norm_obs_running_stats_fn(
                        observation_stats[key], observations[key]
                    )
            # Mask which is zero if an episode is done or an agent is done.
            # The final timestep is not masked.
            loss_masks = discounts
            discounts = tree.map_structure(
                lambda x: x * self.config.discount, discounts
            )

            behavior_log_probs = extras["policy_info"]

            networks = trainer.store.networks

            def get_behavior_values(
                net_key: Any, reward: Any, observation: Any
            ) -> jnp.ndarray:
                """Gets behaviour values from the agent networks and observations."""
                o = jax.tree_util.tree_map(
                    lambda x: jnp.reshape(x, [-1] + list(x.shape[2:])), observation
                )
                behavior_values = networks[net_key].critic_network.apply(
                    states.critic_params[net_key], o
                )
                behavior_values = jnp.reshape(behavior_values, reward.shape[0:2])
                return behavior_values

            # TODO (Ruan): Double check this
            agent_nets = trainer.store.trainer_agent_net_keys
            behavior_values = {
                key: get_behavior_values(
                    agent_nets[key], rewards[key], observations[key].observation
                )
                for key in agent_nets.keys()
            }

            # Denormalise the values here to keep the GAE function clean
            target_value_stats = states.target_value_stats
            if trainer.store.global_config.normalize_target_values:
                for key in agent_nets:
                    behavior_values[key] = denormalize(
                        target_value_stats[key], behavior_values[key]
                    )

            # Vmap over batch dimension
            batch_gae_advantages = jax.vmap(trainer.store.gae_fn, in_axes=0)

            advantages = {}
            target_values = {}
            for key in rewards.keys():
                advantages[key], target_values[key] = batch_gae_advantages(
                    rewards[key], discounts[key], behavior_values[key]
                )
                if trainer.store.global_config.normalize_target_values:
                    target_value_stats[key] = trainer.store.target_running_stats_fn(
                        target_value_stats[key],
                        jnp.reshape(target_values[key], (-1, 1)),
                    )
                    target_values[key] = normalize(
                        target_value_stats[key], target_values[key]
                    )
                    # This is required if clip_value is set to true in the loss_fn
                    behavior_values[key] = normalize(
                        target_value_stats[key], behavior_values[key]
                    )

            # Exclude the last step - it was only used for bootstrapping.
            # The shape is [num_sequences, num_steps, ..]
            (
                observations,
                loss_masks,
                actions,
                behavior_log_probs,
                behavior_values,
            ) = jax.tree_util.tree_map(
                lambda x: x[:, :-1],
                (
                    observations,
                    loss_masks,
                    actions,
                    behavior_log_probs,
                    behavior_values,
                ),
            )

            if "policy_states" in next_extras:
                policy_states = jax.tree_util.tree_map(
                    lambda x: x[:, :-1],
                    next_extras["policy_states"],
                )
            else:
                policy_states = {agent: None for agent in trainer.store.agents}

            trajectories = Batch(
                observations=observations,
                policy_states=policy_states,
                actions=actions,
                advantages=advantages,
                loss_masks=loss_masks,
                behavior_log_probs=behavior_log_probs,
                target_values=target_values,
                behavior_values=behavior_values,
            )

            agent_0_t_vals = list(target_values.values())[0]
            assert len(agent_0_t_vals) > 1
            batch_size = agent_0_t_vals.shape[0]
            assert batch_size % trainer.store.global_config.num_minibatches == 0, (
                "Num minibatches must divide batch size. Got batch_size={}"
                " num_minibatches={}."
            ).format(batch_size, trainer.store.global_config.num_minibatches)

            (
                new_key,
                new_policy_params,
                new_critic_params,
                new_policy_opt_states,
                new_critic_opt_states,
                _,
            ), metrics = jax.lax.scan(
                trainer.store.epoch_update_fn,
                (
                    states.random_key,
                    states.policy_params,
                    states.critic_params,
                    states.policy_opt_states,
                    states.critic_opt_states,
                    trajectories,
                ),
                (),
                length=trainer.store.global_config.num_epochs,
            )

            # Set the metrics
            metrics = jax.tree_util.tree_map(jnp.mean, metrics)
            metrics["norm_policy_params"] = optax.global_norm(states.policy_params)
            metrics["norm_critic_params"] = optax.global_norm(states.critic_params)
            metrics["observations_mean"] = jnp.mean(
                utils.batch_concat(
                    jax.tree_util.tree_map(
                        lambda x: jnp.abs(jnp.mean(x, axis=(0, 1))), observations
                    ),
                    num_batch_dims=0,
                )
            )
            metrics["observations_std"] = jnp.mean(
                utils.batch_concat(
                    jax.tree_util.tree_map(
                        lambda x: jnp.std(x, axis=(0, 1)), observations
                    ),
                    num_batch_dims=0,
                )
            )
            metrics["rewards_mean"] = jax.tree_util.tree_map(
                lambda x: jnp.mean(jnp.abs(jnp.mean(x, axis=(0, 1)))), rewards
            )
            metrics["rewards_std"] = jax.tree_util.tree_map(
                lambda x: jnp.std(x, axis=(0, 1)), rewards
            )

            new_states = TrainingState(
                policy_params=new_policy_params,
                critic_params=new_critic_params,
                policy_opt_states=new_policy_opt_states,
                critic_opt_states=new_critic_opt_states,
                random_key=new_key,
                target_value_stats=target_value_stats,
                observation_stats=observation_stats,
            )
            return new_states, metrics

        def step(sample: reverb.ReplaySample) -> Tuple[Dict[str, jnp.ndarray]]:
            """Step over the reverb sample and update the parameters / optimiser states.

            Args:
                sample: Reverb sample.

            Returns:
                Metrics from SGD step.
            """

            # Repeat training for the given number of epoch, taking a random
            # permutation for every epoch.
            networks = trainer.store.networks
            policy_params = {
                net_key: networks[net_key].policy_params for net_key in networks.keys()
            }
            critic_params = {
                net_key: networks[net_key].critic_params for net_key in networks.keys()
            }
            policy_opt_states = trainer.store.policy_opt_states
            critic_opt_states = trainer.store.critic_opt_states

            _, random_key = jax.random.split(trainer.store.base_key)

            target_value_stats = trainer.store.norm_params[
                constants.VALUES_NORM_STATE_DICT_KEY
            ]

            observation_stats = trainer.store.norm_params[
                constants.OBS_NORM_STATE_DICT_KEY
            ]

            states = TrainingState(
                policy_params=policy_params,
                critic_params=critic_params,
                policy_opt_states=policy_opt_states,
                critic_opt_states=critic_opt_states,
                random_key=random_key,
                target_value_stats=target_value_stats,
                observation_stats=observation_stats,
            )

            new_states, metrics = sgd_step(states, sample)

            # Set the new variables
            # TODO (dries): key is probably not being store correctly.
            # The variable client might lose reference to it when checkpointing.
            # We also need to add the optimiser and random_key to the variable
            # server.
            trainer.store.base_key = new_states.random_key

            # These updates must remain separate for loops since the policy and critic
            # networks could have different layers.
            networks = trainer.store.networks

            policy_params = {
                net_key: networks[net_key].policy_params for net_key in networks.keys()
            }
            for net_key in policy_params.keys():
                # The for loop below is needed to not lose the param reference.
                net_params = trainer.store.networks[net_key].policy_params
                for param_key in net_params.keys():
                    net_params[param_key] = new_states.policy_params[net_key][param_key]

                # Update the policy optimiser
                # The opt_states need to be wrapped in a dict so as not to lose
                # the reference.

                trainer.store.policy_opt_states[net_key][
                    constants.OPT_STATE_DICT_KEY
                ] = new_states.policy_opt_states[net_key][constants.OPT_STATE_DICT_KEY]
            critic_params = {
                net_key: networks[net_key].critic_params for net_key in networks.keys()
            }
            for net_key in critic_params.keys():
                # The for loop below is needed to not lose the param reference.
                net_params = trainer.store.networks[net_key].critic_params
                for param_key in net_params.keys():
                    net_params[param_key] = new_states.critic_params[net_key][param_key]

                # Update the critic optimiser
                # The opt_states need to be wrapped in a dict so as not to lose
                # the reference.
                trainer.store.critic_opt_states[net_key][
                    constants.OPT_STATE_DICT_KEY
                ] = new_states.critic_opt_states[net_key][constants.OPT_STATE_DICT_KEY]

            # Update the observation normalization parameters
            obs_norm_key = constants.OBS_NORM_STATE_DICT_KEY
            for agent in trainer.store.trainer_agent_net_keys.keys():
                for param_key in new_states.observation_stats[agent].keys():
                    trainer.store.norm_params[obs_norm_key][agent][
                        param_key
                    ] = new_states.observation_stats[agent][param_key]

            # update the running target stats
            values_norm_key = constants.VALUES_NORM_STATE_DICT_KEY
            for agent in trainer.store.trainer_agent_net_keys.keys():
                for param_key in new_states.target_value_stats[agent].keys():
                    trainer.store.norm_params[values_norm_key][agent][
                        param_key
                    ] = new_states.target_value_stats[agent][param_key]

            return metrics

        trainer.store.step_fn = step

    @staticmethod
    def required_components() -> List[Type[Callback]]:
        """List of other Components required in the system for this Component to function.

        GAE required to set up trainer.store.gae_fn.
        MAPGEpochUpdate required for config num_epochs, num_minibatches,
        and trainer.store.epoch_update_fn.
        MinibatchUpdate required to set up trainer.store.opt_states.
        ParallelSequenceAdder required for config sequence_length.

        Returns:
            List of required component classes.
        """
        return Step.required_components() + [
            GAE,
            mava.components.training.model_updating.MAPGEpochUpdate,
            mava.components.training.model_updating.MinibatchUpdate,
            mava.components.building.adders.ParallelSequenceAdder,
        ]<|MERGE_RESOLUTION|>--- conflicted
+++ resolved
@@ -218,11 +218,7 @@
             # Extract the data.
             data = sample.data
 
-<<<<<<< HEAD
-            observations, actions, rewards, discounts, extras = (
-=======
-            observations, actions, rewards, termination, extras, next_extras = (
->>>>>>> 28c30502
+            observations, actions, rewards, discounts, extras, next_extras = (
                 data.observations,
                 data.actions,
                 data.rewards,
