--- conflicted
+++ resolved
@@ -17,13 +17,8 @@
 
 from mava.components.updating.checkpointer import Checkpointer
 from mava.components.updating.parameter_server import (
-<<<<<<< HEAD
-    DefaultParameterServer,
-    ActorCriticParameterServer,
-=======
     ActorCriticParameterServer,
     DefaultParameterServer,
->>>>>>> b02cc5c0
 )
 from mava.components.updating.terminators import (
     CountConditionTerminator,
