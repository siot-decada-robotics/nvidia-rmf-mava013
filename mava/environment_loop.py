--- conflicted
+++ resolved
@@ -310,8 +310,13 @@
                 should_run_loop(eval_interval_condition)
             ):
                 if environment_loop_schedule:
-<<<<<<< HEAD
+                    # Get first result dictionary
                     results = self.run_episode()
+
+                    # Initialise list for capturing episode returns
+                    eval_returns = []
+                    
+                    eval_returns.append(results["raw_episode_return"])
                     if (
                         results["executor_steps"]
                         >= self._executor.store.absolute_metric_interval
@@ -332,9 +337,30 @@
                         results = jax.tree_map(
                             lambda x: x / evaluation_duration, results
                         )
+                        
+                        # Log evaluation interval results for json logging
+                        # all results with the `eval` appended will be logged
+                        # by the json logger.
+                        eval_result = {
+                            "eval_step_count": jnp.array(self._last_evaluator_run_t),
+                            "eval_return": jnp.array(eval_returns),
+                        }
+                        
                         # Check for extra logs
                         if hasattr(self._environment, "get_interval_stats"):
-                            results.update(self._environment.get_interval_stats())
+                            interval_stats = self._environment.get_interval_stats()
+                            results.update(interval_stats)
+                            interval_stats_json = {
+                                "eval_" + str(k): v for k, v in interval_stats.items()
+                            }
+
+                            # Add interval stats to dictionary for json logging
+                            eval_result.update(
+                                jax.tree_util.tree_map(
+                                    lambda leaf: jnp.array([leaf]), interval_stats_json
+                                )
+                            )
+                        results.update(eval_result)
                         self._logger.write(results)
                         if (
                             self._executor.store.checkpoint_best_perf
@@ -359,50 +385,6 @@
                                     ] = update_best_checkpoint(
                                         self._executor, results, metric
                                     )
-=======
-                    # Get first result dictionary
-                    results = self.run_episode()
-
-                    # Initialise list for capturing episode returns
-                    eval_returns = []
-
-                    eval_returns.append(results["raw_episode_return"])
-                    for _ in range(evaluation_duration - 1):
-                        # Add consecutive evaluation run data
-                        result = self.run_episode()
-                        eval_returns.append(result["raw_episode_return"])
-                        # Sum results for computing mean after all evaluation runs.
-                        results = jax.tree_map(lambda x, y: x + y, results, result)
-                    # compute the mean over all evaluation runs
-                    results = jax.tree_map(lambda x: x / evaluation_duration, results)
-
-                    # Log evaluation interval results for json logging
-                    # all results with the `eval` appended will be logged
-                    # by the json logger.
-                    eval_result = {
-                        "eval_step_count": jnp.array(self._last_evaluator_run_t),
-                        "eval_return": jnp.array(eval_returns),
-                    }
-
-                    # Check for extra logs
-                    if hasattr(self._environment, "get_interval_stats"):
-                        interval_stats = self._environment.get_interval_stats()
-                        results.update(interval_stats)
-                        interval_stats_json = {
-                            "eval_" + str(k): v for k, v in interval_stats.items()
-                        }
-
-                        # Add interval stats to dictionary for json logging
-                        eval_result.update(
-                            jax.tree_util.tree_map(
-                                lambda leaf: jnp.array([leaf]), interval_stats_json
-                            )
-                        )
-
-                    results.update(eval_result)
-                    self._logger.write(results)
-
->>>>>>> a5ab561c
                 else:
                     result = self.run_episode()
                     # Log the given results.
