# python3
# Copyright 2021 InstaDeep Ltd. All rights reserved.
#
# Licensed under the Apache License, Version 2.0 (the "License");
# you may not use this file except in compliance with the License.
# You may obtain a copy of the License at
#
#     http://www.apache.org/licenses/LICENSE-2.0
#
# Unless required by applicable law or agreed to in writing, software
# distributed under the License is distributed on an "AS IS" BASIS,
# WITHOUT WARRANTIES OR CONDITIONS OF ANY KIND, either express or implied.
# See the License for the specific language governing permissions and
# limitations under the License.

"""A simple multi-agent-system-environment training loop."""

import time
from typing import Any, Dict, Tuple

import acme
import dm_env
import jax
import numpy as np
from acme.utils import counting, loggers

import mava
from mava.utils.training_utils import check_count_condition
from mava.utils.wrapper_utils import generate_zeros_from_spec


class ParallelEnvironmentLoop(acme.core.Worker):
    """A parallel MARL environment loop.

    This takes `Environment` and `Executor` instances and coordinates their
    interaction. Executors are updated if `should_update=True`. This can be used as:
        loop = EnvironmentLoop(environment, executor)
        loop.run(num_episodes)
    A `Counter` instance can optionally be given in order to maintain counts
    between different Mava components. If not given a local Counter will be
    created to maintain counts between calls to the `run` method.
    A `Logger` instance can also be passed in order to control the output of the
    loop. If not given a platform-specific default logger will be used as defined
    by utils.loggers.make_default_logger from acme. A string `label` can be passed
    to easily change the label associated with the default logger; this is ignored
    if a `Logger` instance is given.
    """

    def __init__(
        self,
        environment: dm_env.Environment,
        executor: mava.core.Executor,
        counter: counting.Counter = None,
        logger: loggers.Logger = None,
        should_update: bool = True,
        label: str = "parallel_environment_loop",
    ):
        """Parallel environment loop init

        Args:
            environment: an environment
            executor: a Mava executor
            counter: an optional counter. Defaults to None.
            logger: an optional counter. Defaults to None.
            should_update: should update. Defaults to True.
            label: optional label. Defaults to "parallel_environment_loop".
        """
        # Internalize agent and environment.
        self._environment = environment
        self._executor = executor
        self._counter = counter or counting.Counter()
        self._logger = logger or loggers.make_default_logger(label)

        self._should_update = should_update
        self._running_statistics: Dict[str, float] = {}

        # We need this to schedule evaluation/test runs
        self._last_evaluator_run_t = -1

    def _get_actions(self, timestep: dm_env.TimeStep) -> Any:
        return self._executor.select_actions(timestep.observation)

    def _get_running_stats(self) -> Dict:
        return self._running_statistics

    def _compute_step_statistics(self, rewards: Dict[str, float]) -> None:
        pass

    def _compute_episode_statistics(
        self,
        episode_returns: Dict[str, float],
        episode_steps: int,
        start_time: float,
    ) -> None:
        pass

    def record_counts(self, episode_steps: int) -> counting.Counter:
        """Record latest counts"""
        # Record counts.
        counts = self._counter.increment(episodes=1, steps=episode_steps)
        return counts

    def run_episode(self) -> loggers.LoggingData:
        """Run one episode.

        Each episode is a loop which interacts first with the environment to get a
        dictionary of observations and then give those observations to the executor
        in order to retrieve an action for each agent in the system.

        Returns:
            An instance of `loggers.LoggingData`.
        """

        # Reset any counts and start the environment.
        start_time = time.time()
        episode_steps = 0

        timestep = self._environment.reset()

        if type(timestep) == tuple:
            timestep, env_extras = timestep
        else:
            env_extras = {}

        # Make the first observation.
        self._executor.observe_first(timestep, extras=env_extras)

        # For evaluation, this keeps track of the total undiscounted reward
        # for each agent accumulated during the episode.
        rewards: Dict[str, float] = {}
        episode_returns: Dict[str, float] = {}
        for agent, spec in self._environment.reward_spec().items():
            rewards.update({agent: generate_zeros_from_spec(spec)})
            episode_returns.update({agent: generate_zeros_from_spec(spec)})

        # Run an episode.
        while not timestep.last():
            #print(episode_steps)
            # Generate an action from the agent's policy and step the environment.
            actions = self._get_actions(timestep)

            if type(actions) == tuple:
                # Return other action information
                # e.g. the policy information.
                env_actions, _ = actions
            else:
                env_actions = actions

            timestep = self._environment.step(env_actions)

            if type(timestep) == tuple:
                timestep, env_extras = timestep
            else:
                env_extras = {}

            rewards = timestep.reward

            # Have the agent observe the timestep and let the actor update itself.
            self._executor.observe(
                actions, next_timestep=timestep, next_extras=env_extras
            )

            if self._should_update:
                self._executor.update()

            # Book-keeping.
            episode_steps += 1
            self._compute_step_statistics(rewards)

            for agent, reward in rewards.items():
                episode_returns[agent] = episode_returns[agent] + reward

        self._compute_episode_statistics(
            episode_returns,
            episode_steps,
            start_time,
        )
        if self._get_running_stats():
            return self._get_running_stats()
        else:
            counts = self.record_counts(episode_steps)

            # Collect the results and combine with counts.
            steps_per_second = episode_steps / (time.time() - start_time)
            result = {
                "episode_length": episode_steps,
                "mean_episode_return": np.mean(list(episode_returns.values())),
                "steps_per_second": steps_per_second,
            }
            result.update(counts)
            return result

    def run_episode_and_log(self) -> loggers.LoggingData:
        """Run an episode and log the results"""

        results = self.run_episode()
        self._logger.write(results)
        return results

    def run(self) -> None:
        """Run the environment loop."""

        def should_run_loop(eval_interval_condition: Tuple) -> bool:
            """Check if the eval loop should run in current step.

            Args:
                eval_interval_condition : tuple containing interval key and count.

            Returns:
                a bool indicating if eval should run.
            """
            should_run_loop = False
            eval_interval_key, eval_interval_count = eval_interval_condition
            counts = self._executor.store.executor_counts

            if counts:
                count = counts[eval_interval_key]
                # We run eval loops around every eval_interval_count (not exactly
                # every eval_interval_count due to latency in getting updated counts).
                should_run_loop = (
                    (count - self._last_evaluator_run_t) / eval_interval_count
                ) >= 1.0
                if should_run_loop:
                    self._last_evaluator_run_t = int(count)
                    print(
                        "Running eval loop at executor step: "
                        + f"{self._last_evaluator_run_t}"
                    )

            return should_run_loop

        environment_loop_schedule = self._executor._evaluator and (
            self._executor.store.evaluation_interval is not None
        )

        if environment_loop_schedule:
<<<<<<< HEAD
            eval_condition = check_count_condition(self._executor._interval)

        while not should_terminate(episode_count, step_count):
            if (not environment_loop_schedule) or should_run_loop(eval_condition):
                result = self.run_episode()
                episode_count += 1
                step_count += result["episode_length"]
                #print("*********STEP COUNT***********")
                #print(step_count)
                # Log the given results.
                self._logger.write(result)
=======
            eval_interval_condition = check_count_condition(
                self._executor.store.evaluation_interval
            )
            eval_duration_condition = check_count_condition(
                self._executor.store.evaluation_duration
            )
            evaluation_duration = eval_duration_condition[1]

        while True:
            if (not environment_loop_schedule) or (
                should_run_loop(eval_interval_condition)
            ):
                if environment_loop_schedule:
                    results = self.run_episode()
                    # Get first result dictionary
                    for _ in range(evaluation_duration - 1):
                        # Add consecutive evaluation run data
                        result = self.run_episode()
                        # Sum results for computing mean after all evaluation runs.
                        results = jax.tree_map(lambda x, y: x + y, results, result)
                    # compute the mean over all evaluation runs
                    results = jax.tree_map(lambda x: x / evaluation_duration, results)
                    # Check for extra logs
                    if hasattr(self._environment, "get_interval_stats"):
                        results.update(self._environment.get_interval_stats())
                    self._logger.write(results)
                else:
                    result = self.run_episode()
                    # Log the given results.
                    self._logger.write(result)
>>>>>>> 0fa85e5a
            else:
                # Note: We assume that the evaluator will be running less
                # than once per second.
                time.sleep(1)
            # We need to get the latest counts if we are using eval intervals.
            if environment_loop_schedule:
                self._executor.force_update()<|MERGE_RESOLUTION|>--- conflicted
+++ resolved
@@ -135,7 +135,7 @@
 
         # Run an episode.
         while not timestep.last():
-            #print(episode_steps)
+
             # Generate an action from the agent's policy and step the environment.
             actions = self._get_actions(timestep)
 
@@ -234,19 +234,6 @@
         )
 
         if environment_loop_schedule:
-<<<<<<< HEAD
-            eval_condition = check_count_condition(self._executor._interval)
-
-        while not should_terminate(episode_count, step_count):
-            if (not environment_loop_schedule) or should_run_loop(eval_condition):
-                result = self.run_episode()
-                episode_count += 1
-                step_count += result["episode_length"]
-                #print("*********STEP COUNT***********")
-                #print(step_count)
-                # Log the given results.
-                self._logger.write(result)
-=======
             eval_interval_condition = check_count_condition(
                 self._executor.store.evaluation_interval
             )
@@ -277,7 +264,6 @@
                     result = self.run_episode()
                     # Log the given results.
                     self._logger.write(result)
->>>>>>> 0fa85e5a
             else:
                 # Note: We assume that the evaluator will be running less
                 # than once per second.
