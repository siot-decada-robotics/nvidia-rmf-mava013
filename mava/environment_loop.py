--- conflicted
+++ resolved
@@ -276,14 +276,12 @@
 
                     # Check for extra logs
                     if hasattr(self._environment, "get_interval_stats"):
-<<<<<<< HEAD
-                        results.update(self._environment.get_interval_stats())
-
-                    # Send the info to main.
-                    send_info_to_main({"done": False, "mean_return": results["mean_episode_return"]})
-=======
                         interval_stats = self._environment.get_interval_stats()
                         results.update(interval_stats)
+
+                        # Send the info to main.
+                        send_info_to_main({"done": False, "mean_return": results["mean_episode_return"]})
+                        
                         interval_stats_json = {
                             "eval_" + str(k): v for k, v in interval_stats.items()
                         }
@@ -296,7 +294,6 @@
                         )
 
                     results.update(eval_result)
->>>>>>> c7ddee3f
                     self._logger.write(results)
 
                 else:
