--- conflicted
+++ resolved
@@ -35,7 +35,7 @@
         Adapted from https://github.com/oxwhirl/smac/pull/71.
         """
 
-        def __init__(self, env: StarCraft2Env, mode: str):
+        def __init__(self, env: "StarCraft2Env", mode: str):
             os.environ["PYGAME_HIDE_SUPPORT_PROMPT"] = "hide"
 
             self.env = env
@@ -62,126 +62,8 @@
                 point.Point.build(game_info.start_raw.playable_area.p1),
             )
 
-<<<<<<< HEAD
             window_size_px = point.Point(
                 self.env.window_size[0], self.env.window_size[1]
-=======
-def clamp(n: float, smallest: int, largest: int) -> float:
-    return max(smallest, min(n, largest))
-
-
-class Renderer:
-    """
-    This class helps render sc2 environments.
-    Adapted from https://github.com/oxwhirl/smac/pull/71.
-    """
-
-    def __init__(self, env: "StarCraft2Env", mode: str):
-        os.environ["PYGAME_HIDE_SUPPORT_PROMPT"] = "hide"
-
-        self.env = env
-        self.mode = mode
-        self.obs = None
-        self._window_scale = 0.75
-        self.game_info = game_info = self.env._controller.game_info()
-        self.static_data = self.env._controller.data()
-
-        self._obs_queue: queue.Queue = queue.Queue()
-        self._game_times: collections.deque = collections.deque(
-            maxlen=100
-        )  # Avg FPS over 100 frames.  # pytype: disable=wrong-keyword-args
-        self._render_times: collections.deque = collections.deque(
-            maxlen=100
-        )  # pytype: disable=wrong-keyword-args
-        self._last_time = time.time()
-        self._last_game_loop = 0
-        self._name_lengths: dict = {}
-
-        self._map_size = point.Point.build(game_info.start_raw.map_size)
-        self._playable = point.Rect(
-            point.Point.build(game_info.start_raw.playable_area.p0),
-            point.Point.build(game_info.start_raw.playable_area.p1),
-        )
-
-        window_size_px = point.Point(self.env.window_size[0], self.env.window_size[1])
-        window_size_px = self._map_size.scale_max_size(
-            window_size_px * self._window_scale
-        ).ceil()
-        self._scale = window_size_px.y // 32
-
-        self.display = pygame.Surface(window_size_px)
-
-        if mode == "human":
-            self.display = pygame.display.set_mode(window_size_px, 0, 32)  # type: ignore  # noqa: E501
-            pygame.display.init()
-
-            pygame.display.set_caption("Starcraft Viewer")
-        pygame.font.init()
-        self._world_to_world_tl = transform.Linear(
-            point.Point(1, -1), point.Point(0, self._map_size.y)
-        )
-        self._world_tl_to_screen = transform.Linear(scale=window_size_px / 32)
-        self.screen_transform = transform.Chain(
-            self._world_to_world_tl, self._world_tl_to_screen
-        )
-
-        surf_loc = point.Rect(point.origin, window_size_px)
-        sub_surf = self.display.subsurface(pygame.Rect(surf_loc.tl, surf_loc.size))
-        self._surf = _Surface(
-            sub_surf, None, surf_loc, self.screen_transform, None, self.draw_screen
-        )
-
-        self._font_small = pygame.font.Font(None, int(self._scale * 0.5))
-        self._font_large = pygame.font.Font(None, self._scale)
-
-        self.upgrade_colors = [
-            colors.black,  # unused...
-            colors.white * 0.6,
-            colors.white * 0.8,
-            colors.white,
-        ]
-
-    def close(self) -> None:
-        pygame.display.quit()
-        pygame.quit()
-
-    def _get_units(self) -> Any:
-        if self.obs:
-            for u in sorted(
-                self.obs.observation.raw_data.units,
-                key=lambda u: (u.pos.z, u.owner != 16, -u.radius, u.tag),
-            ):
-                yield u, point.Point.build(u.pos)
-
-    def get_unit_name(self, surf: Any, name: str, radius: float) -> dict:
-        """Get a length limited unit name for drawing units."""
-        key = (name, radius)
-        if key not in self._name_lengths:
-            max_len = surf.world_to_surf.fwd_dist(radius * 1.6)
-            for i in range(len(name)):
-                if self._font_small.size(name[: i + 1])[0] > max_len:
-                    self._name_lengths[key] = name[:i]
-                    break
-            else:
-                self._name_lengths[key] = name
-        return self._name_lengths[key]
-
-    def render(self, mode: str) -> np.array:
-        self.obs = self.env._obs
-        self.score = self.env.reward
-        self.step = self.env._episode_steps
-
-        now = time.time()
-        if self.obs:
-            self._game_times.append(
-                (
-                    now - self._last_time,
-                    max(
-                        1,
-                        self.obs.observation.game_loop - self.obs.observation.game_loop,
-                    ),
-                )
->>>>>>> 0b126f79
             )
             window_size_px = self._map_size.scale_max_size(
                 window_size_px * self._window_scale
