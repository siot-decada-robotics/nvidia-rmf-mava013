--- conflicted
+++ resolved
@@ -19,17 +19,11 @@
 
 from mava.utils.debugging.make_env import make_debugging_env
 from mava.utils.jax_training_utils import set_jax_double_precision
-<<<<<<< HEAD
-from mava.wrappers.debugging_envs import (
-    DebuggingEnvWrapper,
-    SwitchGameWrapper,
-    TwoStepWrapper,
+from mava.wrappers.debugging_envs import DebuggingEnvWrapper
+from mava.wrappers.env_preprocess_wrappers import (
+    ConcatAgentIdToObservation,
+    StackObservations,
 )
-from mava.wrappers.env_preprocess_wrappers import StackObservations
-=======
-from mava.wrappers.debugging_envs import DebuggingEnvWrapper
-from mava.wrappers.env_preprocess_wrappers import ConcatAgentIdToObservation
->>>>>>> c20232de
 
 
 def make_environment(
@@ -41,15 +35,10 @@
     return_state_info: bool = False,
     random_seed: Optional[int] = None,
     recurrent_test: bool = False,
-<<<<<<< HEAD
     stack_frames: int = 1,
-) -> dm_env.Environment:
-    """Make small size environnments for debugging."""
-=======
     concat_agent_id: bool = False,
 ) -> Tuple[dm_env.Environment, Dict[str, str]]:
     """Make a debugging environment."""
->>>>>>> c20232de
 
     assert action_space == "continuous" or action_space == "discrete"
     environment: Any
@@ -71,22 +60,18 @@
     else:
         raise ValueError(f"Environment {env_name} not found.")
 
+    if stack_frames > 1:
+        environment = StackObservations(environment, num_frames=stack_frames)
+
     if concat_agent_id:
         environment = ConcatAgentIdToObservation(environment)
 
     if random_seed and hasattr(environment, "seed"):
         environment.seed(random_seed)
 
-<<<<<<< HEAD
-    if stack_frames > 1:
-        return StackObservations(environment, num_frames=stack_frames)
-    else:
-        return environment
-=======
     environment_task_name = {
         "environment_name": "debugging",
         "task_name": env_name,
     }
 
-    return environment, environment_task_name
->>>>>>> c20232de
+    return environment, environment_task_name