# Wrappers

This section contains common wrappers that are used throughout Mava.

## Supported Environments

A given multi-agent system interacts with its environment via an `EnvironmentLoop`. This loop takes as input a `system` instance and a multi-agent `environment`
instance which implements the [DeepMind Environment API][dm_env]. Mava currently supports multi-agent environment loops and environment wrappers for the following environments and environment suites:

* [PettingZoo][pettingzoo]
* [SMAC][smac]
* [Flatland][flatland]

|<img  src="../../docs/images/multiw_animation.gif" width="400px"/> | <img src="../../docs/images/sc2_animation.gif" width="250px"/>| <img src="../../docs/images/flatland.gif" width="300px" />  |
|:---:|:---:|:---:|
|MAD4PG on PettingZoo's Multi-Walker environment. | VDN on the SMAC 3m map.|MADQN on Flatland. |




<<<<<<< HEAD
=======

>>>>>>> 2ed13be3
# Getting a new environment to work with Mava

Mava uses wrappers to allow different environments to conform to Mava's environment API. For example, the following file shows how our debugging environments are made [debugging_utils](https://github.com/instadeepai/Mava/blob/develop/mava/utils/environments/debugging_utils.py#L53). Here the environment is first initialised as normal. Then a wrapper is applied to that environment that conforms to Deepmind's `dm_env.Environment` standard. Mava also requires three extra methods that can be found in [env_wrappers](https://github.com/instadeepai/Mava/blob/develop/mava/wrappers/env_wrappers.py).

Our wrapper for the PettingZoo environment provides a good starting example on how our wrappers are implemented. For an environment with a parallel environment loop (where agents perform actions simultaneously), please see the [PettingZooParallelEnvWrapper](https://github.com/instadeepai/Mava/blob/develop/mava/wrappers/pettingzoo.py#L356) as a useful starting example.

[pettingzoo]: https://github.com/PettingZoo-Team/PettingZoo
[smac]: https://github.com/oxwhirl/smac
[flatland]: https://gitlab.aicrowd.com/flatland/flatland
[dm_env]: https://github.com/deepmind/dm_env<|MERGE_RESOLUTION|>--- conflicted
+++ resolved
@@ -18,10 +18,7 @@
 
 
 
-<<<<<<< HEAD
-=======
 
->>>>>>> 2ed13be3
 # Getting a new environment to work with Mava
 
 Mava uses wrappers to allow different environments to conform to Mava's environment API. For example, the following file shows how our debugging environments are made [debugging_utils](https://github.com/instadeepai/Mava/blob/develop/mava/utils/environments/debugging_utils.py#L53). Here the environment is first initialised as normal. Then a wrapper is applied to that environment that conforms to Deepmind's `dm_env.Environment` standard. Mava also requires three extra methods that can be found in [env_wrappers](https://github.com/instadeepai/Mava/blob/develop/mava/wrappers/env_wrappers.py).
