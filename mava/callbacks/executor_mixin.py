--- conflicted
+++ resolved
@@ -27,106 +27,104 @@
 
     callbacks: List
 
+    # INIT
     def on_execution_init_start(self) -> None:
-        """[summary]"""
+        """Start of executor initialisation."""
         for callback in self.callbacks:
             callback.on_execution_init_start(self)
 
     def on_execution_init(self) -> None:
-        """[summary]"""
+        """Executor initialisation."""
         for callback in self.callbacks:
             callback.on_execution_init(self)
 
     def on_execution_init_end(self) -> None:
-        """[summary]"""
+        """End of executor initialisation."""
         for callback in self.callbacks:
             callback.on_execution_init_end(self)
 
+    # SELECT ACTION
     def on_execution_select_action_start(self) -> None:
-        """[summary]"""
+        """Start of executor selecting an action for agent."""
         for callback in self.callbacks:
             callback.on_execution_select_action_start(self)
 
     def on_execution_select_action_preprocess(self) -> None:
-        """[summary]"""
+        """Preprocessing when executor selecting an action for agent."""
         for callback in self.callbacks:
             callback.on_execution_select_action_preprocess(self)
 
-<<<<<<< HEAD
-    def on_execution_select_action_compute(self) -> None:
-        """[summary]"""
-        for callback in self.callbacks:
-            callback.on_execution_select_action_compute(self)
-
-=======
->>>>>>> 0fa85e5a
     def on_execution_select_action_sample(self) -> None:
-        """[summary]"""
+        """Sample an action when executor selecting an action for agent."""
         for callback in self.callbacks:
             callback.on_execution_select_action_sample(self)
 
     def on_execution_select_action_end(self) -> None:
-        """[summary]"""
+        """End of executor selecting an action for agent."""
         for callback in self.callbacks:
             callback.on_execution_select_action_end(self)
 
+    # OBSERVE FIRST
     def on_execution_observe_first_start(self) -> None:
-        """[summary]"""
+        """Start of executor observing the first time in an episode."""
         for callback in self.callbacks:
             callback.on_execution_observe_first_start(self)
 
     def on_execution_observe_first(self) -> None:
-        """[summary]"""
+        """Executor observing the first time in an episode."""
         for callback in self.callbacks:
             callback.on_execution_observe_first(self)
 
     def on_execution_observe_first_end(self) -> None:
-        """[summary]"""
+        """End of executor observing the first time in an episode."""
         for callback in self.callbacks:
             callback.on_execution_observe_first_end(self)
 
+    # OBSERVE
     def on_execution_observe_start(self) -> None:
-        """[summary]"""
+        """Start of executor observing."""
         for callback in self.callbacks:
             callback.on_execution_observe_start(self)
 
     def on_execution_observe(self) -> None:
-        """[summary]"""
+        """Executor observing."""
         for callback in self.callbacks:
             callback.on_execution_observe(self)
 
     def on_execution_observe_end(self) -> None:
-        """[summary]"""
+        """End of executor observing."""
         for callback in self.callbacks:
             callback.on_execution_observe_end(self)
 
+    # SELECT ACTIONS
     def on_execution_select_actions_start(self) -> None:
-        """[summary]"""
+        """Start of executor selecting actions for all agents in the system."""
         for callback in self.callbacks:
             callback.on_execution_select_actions_start(self)
 
     def on_execution_select_actions(self) -> None:
-        """[summary]"""
+        """Executor selecting actions for all agents in the system."""
         for callback in self.callbacks:
             callback.on_execution_select_actions(self)
 
     def on_execution_select_actions_end(self) -> None:
-        """[summary]"""
+        """End of executor selecting actions for all agents in the system."""
         for callback in self.callbacks:
             callback.on_execution_select_actions_end(self)
 
+    # UPDATE
     def on_execution_update_start(self) -> None:
-        """[summary]"""
+        """Start of updating executor parameters."""
         for callback in self.callbacks:
             callback.on_execution_update_start(self)
 
     def on_execution_update(self) -> None:
-        """[summary]"""
+        """Update executor parameters."""
         for callback in self.callbacks:
             callback.on_execution_update(self)
 
     def on_execution_update_end(self) -> None:
-        """[summary]"""
+        """End of updating executor parameters."""
         for callback in self.callbacks:
             callback.on_execution_update_end(self)
 
