--- conflicted
+++ resolved
@@ -19,7 +19,6 @@
 import dm_env
 from acme.specs import EnvironmentSpec
 
-from mava.utils.id_utils import EntityId
 from mava.utils.sort_utils import sort_str_num
 
 
@@ -45,17 +44,11 @@
         if not agent_environment_specs:
             agent_environment_specs = self._make_ma_environment_spec(environment)
         else:
-<<<<<<< HEAD
-            self.extra_specs = extra_specs
-        self._keys = sort_str_num(list(map(str, specs.keys())))
-        self._specs = {key: specs[key] for key in self._keys}
-=======
             self._extras_specs = extras_specs
         self._keys = list(sort_str_num(agent_environment_specs.keys()))
         self._agent_environment_specs = {
             key: agent_environment_specs[key] for key in self._keys
         }
->>>>>>> 627d5902
 
     def _make_ma_environment_spec(
         self, environment: dm_env.Environment
@@ -74,12 +67,7 @@
         discount_specs = environment.discount_spec()
         self._extras_specs = environment.extras_spec()
         for agent in environment.possible_agents:
-<<<<<<< HEAD
-            agent = str(agent)
-            specs[agent] = EnvironmentSpec(
-=======
             agent_environment_specs[agent] = EnvironmentSpec(
->>>>>>> 627d5902
                 observations=observation_specs[agent],
                 actions=action_specs[agent],
                 rewards=reward_specs[agent],
@@ -129,15 +117,6 @@
             Dictionary of environment specs, representing each agent type
             in the environment
         """
-<<<<<<< HEAD
-        specs = {}
-
-        agent_types = list({agent.type for agent in self._keys})
-        for agent_type in agent_types:
-            agent_id = str(EntityId(id=0, type=agent_type))
-            specs[agent_type] = self._specs[agent_id]
-        return specs
-=======
         agent_environment_specs = {}
         agent_types = list({agent.split("_")[0] for agent in self._keys})
         for agent_type in agent_types:
@@ -145,7 +124,6 @@
                 f"{agent_type}_0"
             ]
         return agent_environment_specs
->>>>>>> 627d5902
 
     def get_agent_ids(self) -> List[str]:
         """Get agent ids
@@ -161,7 +139,7 @@
         Returns:
             List of agent types as defined by the ids of each agent
         """
-        return list({EntityId.from_string(agent).type for agent in self._keys})
+        return list({agent.split("_")[0] for agent in self._keys})
 
     def get_agents_by_type(self) -> Dict[str, List[str]]:
         """Get agents by type
